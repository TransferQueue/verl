--- conflicted
+++ resolved
@@ -649,11 +649,7 @@
 
         client_name = get_random_string(length=6)
 
-<<<<<<< HEAD
-        self.data_system_client = create_transferqueue_client(
-=======
         self.tq_client = create_transferqueue_client(
->>>>>>> a8a32903
             client_id=f"AgentLoopWorker_{client_name}",
             config=self.config.transfer_queue,
         )
