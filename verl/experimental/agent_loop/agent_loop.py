--- conflicted
+++ resolved
@@ -414,7 +414,6 @@
         for i in range(len(batch)):
             trace_this_sample = i in traced_indices
             kwargs = {k: v[i] for k, v in batch.non_tensor_batch.items()}
-            print(f"++++++++++++TQ AgentLoopWorker: kwargs: {kwargs}")
             tasks.append(
                 asyncio.create_task(
                     self._run_agent_loop(sampling_params, trajectory_info[i], trace=trace_this_sample, **kwargs)
@@ -483,13 +482,12 @@
                     kwargs["multi_modal_data"] = multi_modal_data
 
             output: AgentLoopOutput = await agent_loop.run(sampling_params, **kwargs)
-<<<<<<< HEAD
             output.extra_fields["raw_prompt"] = kwargs["raw_prompt"]
-            # print(f"output: {output}")
-            print(f"kwargs multi_modal_data: {kwargs['multi_modal_data']}")
+
             # Some AgentLoop may have already computed the reward score, e.g SWE-agent.
 
-            # NOTE: consistent with batch version of generate_sequences in vllm_rollout_spmd.py
+            # NOTE: consistent with the legacy batch version of generate_sequences that existed in the
+            # deprecated vLLM SPMD rollout implementation.
             # prompt_ids: left padded with zeros (e.g., [0,0,0,0,1,2,3,4])
             # response_ids: right padded with zeros (e.g., [5,6,7,8,0,0,0,0])
             # input_ids: concatenation of prompt + response
@@ -549,14 +547,30 @@
             attention_mask = torch.cat([prompt_output["attention_mask"], response_output["attention_mask"]], dim=1)
             input_ids = torch.cat([prompt_output["input_ids"], response_output["input_ids"]], dim=1)
 
+            routed_experts = None
+            if output.routed_experts is not None:
+                total_length = input_ids.shape[1]
+                length, layer_num, topk_num = output.routed_experts.shape
+                experts_tensor = torch.from_numpy(output.routed_experts)
+                routed_experts = torch.zeros(1, total_length, layer_num, topk_num, dtype=experts_tensor.dtype)
+
+                # Calculate start position: left padding means original prompt starts at the end
+                start_pos = prompt_output["input_ids"].shape[1] - len(output.prompt_ids)
+                end_pos = min(start_pos + length, total_length)
+
+                # Add boundary checks for robustness
+                if start_pos < 0 or end_pos > total_length:
+                    raise ValueError(
+                        f"Invalid position range: start_pos={start_pos}, end_pos={end_pos}, total_length={total_length}"
+                    )
+
+                routed_experts[:, start_pos:end_pos] = experts_tensor.unsqueeze(0)
+
             # Handle multi-modal inputs and position_ids calculation
             # Only support Qwen2VLImageProcessor for multi-modal processing currently
             # TODO: support other multi-modal inputs
             multi_modal_inputs = None
-            if (
-                self.processor is not None
-                and "Qwen2VLImageProcessor" in self.processor.image_processor.__class__.__name__
-            ):
+            if self.processor is not None:
                 from verl.models.transformers.qwen2_vl import get_rope_index
 
                 if self.tq_client is not None:
@@ -577,15 +591,17 @@
                         images = await get_multi_modal_data(self.tq_client, images, "image")
                 else:
                     images = getattr(output, "multi_modal_data", {}).get("image", None)
-                print(f"image type: {type(images)}, image length: {len(images)}, image : {images}\n")
+
                 current_text = self.tokenizer.decode(input_ids.squeeze(0), skip_special_tokens=True)
                 multi_modal_inputs = self.processor(text=[current_text], images=images, return_tensors="pt")
                 multi_modal_inputs.pop("input_ids", None)
                 multi_modal_inputs.pop("attention_mask", None)
 
-                # We must use dict(multi_modal_inputs) to convert BatchFeature values to a new dict
-                # because np.array() only keeps the keys for BatchFeature.
-                multi_modal_inputs = dict(multi_modal_inputs)
+            # We must use dict(multi_modal_inputs) to convert BatchFeature values to a new dict
+            # because np.array() only keeps the keys for BatchFeature.
+            multi_modal_inputs = dict(multi_modal_inputs.convert_to_tensors("pt"))
+            if self.processor is not None and "Qwen2VLImageProcessor" in self.processor.image_processor.__class__.__name__:
+                from verl.models.transformers.qwen2_vl import get_rope_index
 
                 image_grid_thw = multi_modal_inputs.get("image_grid_thw")
                 video_grid_thw = multi_modal_inputs.get("video_grid_thw")
@@ -610,8 +626,7 @@
             enable_async_reward = (
                 self.reward_router_address is not None and self.config.reward_model.enable_resource_pool
             ) or not self.config.reward_model.enable
-            # print(f"output type: {type(output)}, output: {output}")
-            if output.reward_score is None and enable_async_reward:
+            if output.reward_score is None and enable_async_reward and self.use_reward_loop:
                 batch = TensorDict(
                     {
                         "prompts": prompt_output["input_ids"],  # [1, prompt_length]
@@ -643,9 +658,7 @@
                     batch=batch,
                     non_tensor_batch=non_tensor_batch,
                 )
-
-                # TODO (TQ): Use TQ to transport this to reward_manager_worker
-                result = await self.reward_manager_worker.compute_score.remote(data)
+                result = await self.reward_loop_worker.compute_score.remote(data)
                 output.reward_score = result["reward_score"]
                 output.extra_fields["reward_extra_info"] = result["reward_extra_info"]
 
@@ -657,183 +670,14 @@
                 response_mask=response_mask,
                 attention_mask=attention_mask,
                 response_logprobs=response_logprobs,
+                routed_experts=routed_experts,
                 multi_modal_inputs=multi_modal_inputs,
                 multi_modal_data=output.multi_modal_data,
                 reward_score=output.reward_score,
                 num_turns=output.num_turns,
                 metrics=output.metrics,
                 extra_fields=output.extra_fields,
-=======
-            return await self._agent_loop_postprocess(output, **kwargs)
-
-    async def _agent_loop_postprocess(self, output, **kwargs) -> _InternalAgentLoopOutput:
-        """Perform post-processing operations on the output of each individual agent loop."""
-        output.extra_fields["raw_prompt"] = kwargs["raw_prompt"]
-
-        # Some AgentLoop may have already computed the reward score, e.g SWE-agent.
-
-        # NOTE: consistent with the legacy batch version of generate_sequences that existed in the
-        # deprecated vLLM SPMD rollout implementation.
-        # prompt_ids: left padded with zeros (e.g., [0,0,0,0,1,2,3,4])
-        # response_ids: right padded with zeros (e.g., [5,6,7,8,0,0,0,0])
-        # input_ids: concatenation of prompt + response
-        # Mask:
-        # For example, if the prompt is [1,2,3,4] and the response is [5,6,7,(tool start)8,9(tool end),10,11,12]
-        # - prompt_attention_mask: 0s for padding, 1s for tokens
-        #   e.g., [0,0,0,0,1,1,1,1]
-        # - response_attention_mask: 0s for padding, 1s for tokens
-        #   e.g., [1,1,1,1,1,1,1,1,1,1,1,0,0,0,0]
-        # attention_mask: concatenation of prompt_attention_mask and response_attention_mask
-        #   e.g., [0,0,0,0,1,1,1,1(prompt),1,1,1,1,1,1,1,1,1,1,1,0,0,0,0(response)]
-        # - response_mask: 1s for LLM generated tokens, 0 for tool response/padding tokens
-        #   e.g., [1,1,1,1,1,1,1,(tool start),0,0(tool end),1,1,0,0,0,0]
-        # - position_ids: sequential positions for tokens, starting at 0
-        #   e.g., [0,0,0,0,0,1,2,3,4,5,6,7,8,9,10,11,12,13,14,0,0,0,0]
-
-        self.tokenizer.padding_side = "left"
-        prompt_output = self.tokenizer.pad(
-            {"input_ids": output.prompt_ids},
-            padding="max_length",
-            max_length=self.config.actor_rollout_ref.rollout.prompt_length,
-            return_tensors="pt",
-            return_attention_mask=True,
-        )
-        if prompt_output["input_ids"].dim() == 1:
-            prompt_output["input_ids"] = prompt_output["input_ids"].unsqueeze(0)
-            prompt_output["attention_mask"] = prompt_output["attention_mask"].unsqueeze(0)
-
-        self.tokenizer.padding_side = "right"
-        response_output = self.tokenizer.pad(
-            {"input_ids": output.response_ids},
-            padding="max_length",
-            max_length=self.config.actor_rollout_ref.rollout.response_length,
-            return_tensors="pt",
-            return_attention_mask=True,
-        )
-        if response_output["input_ids"].dim() == 1:
-            response_output["input_ids"] = response_output["input_ids"].unsqueeze(0)
-            response_output["attention_mask"] = response_output["attention_mask"].unsqueeze(0)
-
-        response_mask_output = self.tokenizer.pad(
-            {"input_ids": output.response_mask},
-            padding="max_length",
-            max_length=self.config.actor_rollout_ref.rollout.response_length,
-            return_tensors="pt",
-            return_attention_mask=False,
-        )
-        if response_mask_output["input_ids"].dim() == 1:
-            response_mask_output["input_ids"] = response_mask_output["input_ids"].unsqueeze(0)
-
-        response_logprobs = None
-        if output.response_logprobs is not None:
-            pad_size = self.config.actor_rollout_ref.rollout.response_length - len(output.response_logprobs)
-            response_logprobs = torch.tensor(output.response_logprobs + [0.0] * pad_size).unsqueeze(0)
-
-        response_mask = response_mask_output["input_ids"] * response_output["attention_mask"]
-        attention_mask = torch.cat([prompt_output["attention_mask"], response_output["attention_mask"]], dim=1)
-        input_ids = torch.cat([prompt_output["input_ids"], response_output["input_ids"]], dim=1)
-
-        routed_experts = None
-        if output.routed_experts is not None:
-            total_length = input_ids.shape[1]
-            length, layer_num, topk_num = output.routed_experts.shape
-            experts_tensor = torch.from_numpy(output.routed_experts)
-            routed_experts = torch.zeros(1, total_length, layer_num, topk_num, dtype=experts_tensor.dtype)
-
-            # Calculate start position: left padding means original prompt starts at the end
-            start_pos = prompt_output["input_ids"].shape[1] - len(output.prompt_ids)
-            end_pos = min(start_pos + length, total_length)
-
-            # Add boundary checks for robustness
-            if start_pos < 0 or end_pos > total_length:
-                raise ValueError(
-                    f"Invalid position range: start_pos={start_pos}, end_pos={end_pos}, total_length={total_length}"
-                )
-
-            routed_experts[:, start_pos:end_pos] = experts_tensor.unsqueeze(0)
-
-        # Handle multi-modal inputs and position_ids calculation
-        # Only support Qwen2VLImageProcessor for multi-modal processing currently
-        # TODO: support other multi-modal inputs
-        multi_modal_inputs = None
-        if self.processor is not None:
-            images = getattr(output, "multi_modal_data", {}).get("image", None)
-            current_text = self.tokenizer.decode(input_ids.squeeze(0), skip_special_tokens=True)
-            multi_modal_inputs = self.processor(text=[current_text], images=images, return_tensors="pt")
-            multi_modal_inputs.pop("input_ids", None)
-            multi_modal_inputs.pop("attention_mask", None)
-
-            # We must use dict(multi_modal_inputs) to convert BatchFeature values to a new dict
-            # because np.array() only keeps the keys for BatchFeature.
-            multi_modal_inputs = dict(multi_modal_inputs.convert_to_tensors("pt"))
-        if self.processor is not None and "Qwen2VLImageProcessor" in self.processor.image_processor.__class__.__name__:
-            from verl.models.transformers.qwen2_vl import get_rope_index
-
-            image_grid_thw = multi_modal_inputs.get("image_grid_thw")
-            video_grid_thw = multi_modal_inputs.get("video_grid_thw")
-            second_per_grid_ts = multi_modal_inputs.get("second_per_grid_ts")
-
-            vision_position_ids = get_rope_index(
-                self.processor,
-                input_ids=input_ids.squeeze(0),
-                image_grid_thw=image_grid_thw,
-                video_grid_thw=video_grid_thw,
-                second_per_grid_ts=second_per_grid_ts,
-                attention_mask=attention_mask.squeeze(0),
-            ).unsqueeze(0)  # (1, 3, seq_len)
-
-            valid_mask = attention_mask[0].bool()
-            text_position_ids = torch.ones((1, len(input_ids[0])), dtype=torch.long)
-            text_position_ids[0, valid_mask] = torch.arange(valid_mask.sum().item())
-            text_position_ids = text_position_ids.unsqueeze(0)
-            position_ids = torch.cat((text_position_ids, vision_position_ids), dim=1)  # (1, 4, seq_length)
-        else:
-            position_ids = compute_position_id_with_mask(attention_mask)  # (1, seq_len)
-        enable_async_reward = (
-            self.reward_router_address is not None and self.config.reward_model.enable_resource_pool
-        ) or not self.config.reward_model.enable
-        if output.reward_score is None and enable_async_reward and self.use_reward_loop:
-            batch = TensorDict(
-                {
-                    "prompts": prompt_output["input_ids"],  # [1, prompt_length]
-                    "responses": response_output["input_ids"],  # [1, response_length]
-                    "attention_mask": attention_mask,  # [1, prompt_length + response_length]
-                    "input_ids": input_ids,  # [1, prompt_length + response_length]
-                    "position_ids": position_ids,
-                },
-                batch_size=1,
->>>>>>> 392791bd
-            )
-            non_tensor_batch = {
-                **{k: np.array([v]) for k, v in kwargs.items()},
-                "__num_turns__": np.array([output.num_turns]),
-                "tool_extra_fields": np.array([output.extra_fields], dtype=object),
-            }
-
-            data = DataProto(
-                batch=batch,
-                non_tensor_batch=non_tensor_batch,
-            )
-            result = await self.reward_loop_worker.compute_score.remote(data)
-            output.reward_score = result["reward_score"]
-            output.extra_fields["reward_extra_info"] = result["reward_extra_info"]
-
-        return _InternalAgentLoopOutput(
-            prompt_ids=prompt_output["input_ids"],
-            response_ids=response_output["input_ids"],
-            input_ids=input_ids,
-            position_ids=position_ids,
-            response_mask=response_mask,
-            attention_mask=attention_mask,
-            response_logprobs=response_logprobs,
-            routed_experts=routed_experts,
-            multi_modal_inputs=multi_modal_inputs,
-            multi_modal_data=output.multi_modal_data,
-            reward_score=output.reward_score,
-            num_turns=output.num_turns,
-            metrics=output.metrics,
-            extra_fields=output.extra_fields,
-        )
+            )
 
     def _postprocess(self, inputs: list[_InternalAgentLoopOutput]) -> DataProto:
         """Process the padded outputs from _run_agent_loop and combine them into a batch."""
