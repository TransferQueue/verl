# Copyright 2024 Bytedance Ltd. and/or its affiliates
#
# Licensed under the Apache License, Version 2.0 (the "License");
# you may not use this file except in compliance with the License.
# You may obtain a copy of the License at
#
#     http://www.apache.org/licenses/LICENSE-2.0
#
# Unless required by applicable law or agreed to in writing, software
# distributed under the License is distributed on an "AS IS" BASIS,
# WITHOUT WARRANTIES OR CONDITIONS OF ANY KIND, either express or implied.
# See the License for the specific language governing permissions and
# limitations under the License.
import copy
import logging
import os
from typing import Any
from uuid import uuid4

from verl.experimental.agent_loop.agent_loop import AgentLoopBase, AgentLoopOutput, register
from verl.utils.profiler import simple_timer

logger = logging.getLogger(__file__)
logger.setLevel(os.getenv("VERL_LOGGING_LEVEL", "WARN"))


@register("single_turn_agent")
class SingleTurnAgentLoop(AgentLoopBase):
    """Naive agent loop that only do single turn chat completion."""

    def __init__(self, *args, **kwargs):
        super().__init__(*args, **kwargs)
        self.prompt_length = self.config.actor_rollout_ref.rollout.prompt_length
        self.response_length = self.config.actor_rollout_ref.rollout.response_length
        self.apply_chat_template_kwargs = self.config.data.get("apply_chat_template_kwargs", {})

    async def run(self, sampling_params: dict[str, Any], **kwargs) -> AgentLoopOutput:
        messages = list(kwargs["raw_prompt"])
        # when TQ is enabled, it should be {'image':BatchMeta}
        image_data = kwargs.get("multi_modal_data", None)
        if image_data is not None:
            if self.tq_client is None:
                image_data = copy.deepcopy(image_data).get("image", None)

        metrics = {}
        request_id = uuid4().hex

        # Use processor if available for multimodal support
        if self.processor is not None:
            raw_prompt = await self.loop.run_in_executor(
                None,
                lambda: self.processor.apply_chat_template(
                    messages,
                    add_generation_prompt=True,
                    tokenize=False,
                    **self.apply_chat_template_kwargs,
                ),
            )

            if self.tq_client is not None:
                from verl.utils.transferqueue_utils import BatchMeta, get_multi_modal_data

                # Ensure image_data is a dict with BatchMeta values
                if isinstance(image_data, BatchMeta):
                    # If image_data is a BatchMeta object, wrap it in a dict
                    image_data = {"image": image_data}
                elif isinstance(image_data, dict):
                    # Validate that all values are BatchMeta objects
                    if not all(isinstance(v, BatchMeta) for v in image_data.values()):
                        print(f"Warning: image_data dict contains non-BatchMeta values: {image_data}")
                else:
                    print(f"Warning: image_data is neither BatchMeta nor dict: {type(image_data)}")

                image_data = await get_multi_modal_data(self.tq_client, image_data, "image")
                model_inputs = self.processor(text=[raw_prompt], images=real_image_data, return_tensors="pt")
            else:
                model_inputs = self.processor(text=[raw_prompt], images=image_data, return_tensors="pt")

            prompt_ids = model_inputs.pop("input_ids").squeeze(0).tolist()
        else:
            prompt_ids = await self.loop.run_in_executor(
                None,
                lambda: self.tokenizer.apply_chat_template(
                    messages, add_generation_prompt=True, tokenize=True, **self.apply_chat_template_kwargs
                ),
            )

        with simple_timer("generate_sequences", metrics):
            output = await self.server_manager.generate(
                request_id=request_id, prompt_ids=prompt_ids, sampling_params=sampling_params, image_data=image_data
            )
        response_mask = [1] * len(output.token_ids)

        if self.tq_client is not None:
            # When TQ is enabled, agent_data.image_data should be {"image": BatchMeta}
            # so we don't need to warp it with another dict
            multi_modal_data = image_data if image_data is not None else {}
        else:
            multi_modal_data = {"image": image_data} if image_data is not None else {}

        output = AgentLoopOutput(
            prompt_ids=prompt_ids,
            response_ids=output.token_ids[: self.response_length],
            response_mask=response_mask[: self.response_length],
            response_logprobs=output.log_probs[: self.response_length] if output.log_probs else None,
<<<<<<< HEAD
            multi_modal_data=multi_modal_data,
=======
            routed_experts=(
                output.routed_experts[: len(prompt_ids) + self.response_length]
                if output.routed_experts is not None
                else None
            ),
            multi_modal_data={"image": image_data} if image_data is not None else {},
>>>>>>> 392791bd
            num_turns=2,
            metrics=metrics,
        )
        return output<|MERGE_RESOLUTION|>--- conflicted
+++ resolved
@@ -103,16 +103,12 @@
             response_ids=output.token_ids[: self.response_length],
             response_mask=response_mask[: self.response_length],
             response_logprobs=output.log_probs[: self.response_length] if output.log_probs else None,
-<<<<<<< HEAD
-            multi_modal_data=multi_modal_data,
-=======
             routed_experts=(
                 output.routed_experts[: len(prompt_ids) + self.response_length]
                 if output.routed_experts is not None
                 else None
             ),
-            multi_modal_data={"image": image_data} if image_data is not None else {},
->>>>>>> 392791bd
+            multi_modal_data=multi_modal_data,
             num_turns=2,
             metrics=metrics,
         )
