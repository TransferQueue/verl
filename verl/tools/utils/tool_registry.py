--- conflicted
+++ resolved
@@ -80,16 +80,12 @@
     return tool_cls
 
 
-<<<<<<< HEAD
 def initialize_tools_from_config(tools_config_file, tq_config: Optional[DictConfig] = None):
-=======
-def initialize_tools_from_config(tools_config_file):
     """Initialize tools from config file.
 
     Supports both NATIVE and MCP tool types. For MCP tools, a temporary event loop
     is created only when needed and properly closed after use to prevent memory leaks.
     """
->>>>>>> 392791bd
     tools_config = OmegaConf.load(tools_config_file)
     tool_list = []
 
