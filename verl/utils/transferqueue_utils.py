# Copyright 2025 Bytedance Ltd. and/or its affiliates
#
# Licensed under the Apache License, Version 2.0 (the "License");
# you may not use this file except in compliance with the License.
# You may obtain a copy of the License at
#
#     http://www.apache.org/licenses/LICENSE-2.0
#
# Unless required by applicable law or agreed to in writing, software
# distributed under the License is distributed on an "AS IS" BASIS,
# WITHOUT WARRANTIES OR CONDITIONS OF ANY KIND, either express or implied.
# See the License for the specific language governing permissions and
# limitations under the License.

import asyncio
import inspect
from functools import wraps
from typing import Any

import numpy as np
import torch
from tensordict import NonTensorData, NonTensorStack, TensorDict

from verl.experimental.transfer_queue import (
    AsyncTransferQueueClient,
    BatchMeta,
    ZMQServerInfo,
)
from verl.protocol import DataProto

_TRANSFER_QUEUE_CLIENT = None


def create_transferqueue_client(
    client_id: str,
    controller_infos: dict[Any, ZMQServerInfo],
    storage_infos: dict[Any, ZMQServerInfo],
) -> None:
    global _TRANSFER_QUEUE_CLIENT
    _TRANSFER_QUEUE_CLIENT = AsyncTransferQueueClient(client_id, controller_infos, storage_infos)


def get_transferqueue_client() -> AsyncTransferQueueClient:
    return _TRANSFER_QUEUE_CLIENT


def _find_batchmeta(*args, **kwargs):
    for arg in args:
        if isinstance(arg, BatchMeta):
            return arg
    for v in kwargs.values():
        if isinstance(v, BatchMeta):
            return v
    return None


def _tensordict_to_dataproto(tensordict: TensorDict):
    batch = {}
    non_tensor_batch = {}
    batch_size = None
    for k, v in tensordict.items():
        if isinstance(v, torch.Tensor):
            batch[k] = v
            if batch_size is None:
                batch_size = v.shape[:1]
        elif isinstance(v, NonTensorStack):
            non_tensor_batch[k] = np.array([elem.data for elem in v], dtype=object)
        else:
            non_tensor_batch[k] = v
    if len(batch) == 0 and len(non_tensor_batch) == 0:
        batch_size = (0,)
    return DataProto(
        batch=TensorDict(batch, batch_size=batch_size),
        non_tensor_batch=non_tensor_batch,
    )


def _batchmeta_to_dataproto(batchmeta: BatchMeta):
    tensordict = asyncio.run(_TRANSFER_QUEUE_CLIENT.async_get_data(batchmeta))
    result_dataproto = _tensordict_to_dataproto(tensordict)
    result_dataproto.meta_info = batchmeta.extra_info.copy()

    return result_dataproto


async def _async_batchmeta_to_dataproto(batchmeta: BatchMeta):
    tensordict = await _TRANSFER_QUEUE_CLIENT.async_get_data(batchmeta)
    result_dataproto = _tensordict_to_dataproto(tensordict)
    result_dataproto.meta_info = batchmeta.extra_info.copy()

    return result_dataproto


def _dataproto_to_tensordict(data: DataProto):
    result_dict = {}

    if data.batch is not None:
        result_dict.update(data.batch)
    
    batch_size = (0,)
    if data.batch is not None:
        batch_size = data.batch.batch_size
    elif data.non_tensor_batch is not None and len(data.non_tensor_batch) > 0:
        batch_size = (len(next(iter(data.non_tensor_batch.values()))),)

<<<<<<< HEAD
    if data.non_tensor_batch is not None and len(data.non_tensor_batch) > 0:
=======
    batch_size = data.batch.batch_size if data.batch is not None else (len(list(data.non_tensor_batch.values())[0]),)
    if data.non_tensor_batch is not None:
>>>>>>> 206fbc3c
        for k, v in data.non_tensor_batch.items():
            result_dict[k] = NonTensorData(data=v, batch_size=batch_size)

    if data.meta_info == {} or data.meta_info is None:
        result_dict["meta_info"] = NonTensorData(data=[None] * batch_size[0], batch_size=batch_size)
    else:
        result_dict["meta_info"] = NonTensorData(data=[data.meta_info] * batch_size[0], batch_size=batch_size)
    return TensorDict(result_dict, batch_size=batch_size)


def _update_batchmeta_with_output(output: DataProto, batchmeta: BatchMeta):
    tensordict = _dataproto_to_tensordict(output)
    if len(output) > 0:
        batchmeta.add_fields(tensordict)
        asyncio.run(_TRANSFER_QUEUE_CLIENT.async_put(data=tensordict, metadata=batchmeta))

    for k, v in output.meta_info.items():
        batchmeta.set_extra_info(k, v)


async def _async_update_batchmeta_with_output(output, batchmeta: BatchMeta):
    tensordict = _dataproto_to_tensordict(output)
    batchmeta.add_fields(tensordict)
    await _TRANSFER_QUEUE_CLIENT.async_put(data=tensordict, metadata=batchmeta)

    for k, v in output.meta_info.items():
        batchmeta.set_extra_info(k, v)


def batchmeta_dataproto_pipe(put_data: bool = True):
    def decorator(func):
        @wraps(func)
        def inner(*args, **kwargs):
            batchmeta = _find_batchmeta(*args, **kwargs)
            if batchmeta is None:
                return func(*args, **kwargs)
            else:
                args = [_batchmeta_to_dataproto(arg) if isinstance(arg, BatchMeta) else arg for arg in args]
                kwargs = {k: _batchmeta_to_dataproto(v) if isinstance(v, BatchMeta) else v for k, v in kwargs.items()}
                output = func(*args, **kwargs)
                if put_data:
                    _update_batchmeta_with_output(output, batchmeta)
                    return batchmeta
<<<<<<< HEAD
                return output
            
=======
                else:
                    return output

>>>>>>> 206fbc3c
        @wraps(func)
        async def async_inner(*args, **kwargs):
            batchmeta = _find_batchmeta(*args, **kwargs)
            if batchmeta is None:
                return await func(*args, **kwargs)
            else:
                args = [await _async_batchmeta_to_dataproto(arg) if isinstance(arg, BatchMeta) else arg for arg in args]
                kwargs = {
                    k: await _async_batchmeta_to_dataproto(v) if isinstance(v, BatchMeta) else v
                    for k, v in kwargs.items()
                }
                output = await func(*args, **kwargs)
                if put_data:
                    await _async_update_batchmeta_with_output(output, batchmeta)
                    return batchmeta
                return output

        wrapper = async_inner if inspect.iscoroutinefunction(func) else inner
        return wrapper

    return decorator<|MERGE_RESOLUTION|>--- conflicted
+++ resolved
@@ -103,12 +103,8 @@
     elif data.non_tensor_batch is not None and len(data.non_tensor_batch) > 0:
         batch_size = (len(next(iter(data.non_tensor_batch.values()))),)
 
-<<<<<<< HEAD
-    if data.non_tensor_batch is not None and len(data.non_tensor_batch) > 0:
-=======
     batch_size = data.batch.batch_size if data.batch is not None else (len(list(data.non_tensor_batch.values())[0]),)
     if data.non_tensor_batch is not None:
->>>>>>> 206fbc3c
         for k, v in data.non_tensor_batch.items():
             result_dict[k] = NonTensorData(data=v, batch_size=batch_size)
 
@@ -152,14 +148,9 @@
                 if put_data:
                     _update_batchmeta_with_output(output, batchmeta)
                     return batchmeta
-<<<<<<< HEAD
-                return output
-            
-=======
                 else:
                     return output
 
->>>>>>> 206fbc3c
         @wraps(func)
         async def async_inner(*args, **kwargs):
             batchmeta = _find_batchmeta(*args, **kwargs)
