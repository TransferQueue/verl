--- conflicted
+++ resolved
@@ -46,14 +46,9 @@
     config,
 ) -> "AsyncTransferQueueClient":
     global _TRANSFER_QUEUE_CLIENT
-<<<<<<< HEAD
-    _TRANSFER_QUEUE_CLIENT = AsyncTransferQueueClient(client_id, config.controller_info)
-    _TRANSFER_QUEUE_CLIENT.initialize_storage_manager(manager_type=config.storage_backend, config=config)
-=======
     if _TRANSFER_QUEUE_CLIENT is None:
         _TRANSFER_QUEUE_CLIENT = AsyncTransferQueueClient(client_id, config.controller_info)
         _TRANSFER_QUEUE_CLIENT.initialize_storage_manager(manager_type=config.storage_backend, config=config)
->>>>>>> a8a32903
 
     return _TRANSFER_QUEUE_CLIENT
 
@@ -134,11 +129,7 @@
 
 
 def tqbridge(put_data: bool = True):
-<<<<<<< HEAD
-    """ Creates a decorator for bridging BatchMeta and DataProto.
-=======
     """Creates a decorator for bridging BatchMeta and DataProto.
->>>>>>> a8a32903
 
     This decorator automatically handles conversions between `BatchMeta` and
     `DataProto` in function parameters, and decides whether to sync function
