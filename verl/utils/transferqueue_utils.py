# Copyright 2025 Bytedance Ltd. and/or its affiliates
#
# Licensed under the Apache License, Version 2.0 (the "License");
# you may not use this file except in compliance with the License.
# You may obtain a copy of the License at
#
#     http://www.apache.org/licenses/LICENSE-2.0
#
# Unless required by applicable law or agreed to in writing, software
# distributed under the License is distributed on an "AS IS" BASIS,
# WITHOUT WARRANTIES OR CONDITIONS OF ANY KIND, either express or implied.
# See the License for the specific language governing permissions and
# limitations under the License.

import inspect
from functools import wraps
from typing import Any

<<<<<<< HEAD
=======
from transfer_queue import BatchMeta

>>>>>>> 9988fec7
from verl.experimental.transfer_queue import ZMQServerInfo

_TRANSFER_QUEUE_CONTROLLER_INFOS = None
_TRANSFER_QUEUE_STORAGE_INFOS = None


def set_transferqueue_server_info(controller_infos: dict[Any, ZMQServerInfo], storage_infos: dict[Any, ZMQServerInfo]):
    global _TRANSFER_QUEUE_CONTROLLER_INFOS, _TRANSFER_QUEUE_STORAGE_INFOS
    if _TRANSFER_QUEUE_CONTROLLER_INFOS is not None and _TRANSFER_QUEUE_STORAGE_INFOS is not None:
        return
    _TRANSFER_QUEUE_CONTROLLER_INFOS = controller_infos
    _TRANSFER_QUEUE_STORAGE_INFOS = storage_infos


def get_transferqueue_server_info():
    assert _TRANSFER_QUEUE_CONTROLLER_INFOS is not None and _TRANSFER_QUEUE_STORAGE_INFOS is not None, (
        "TransferQueue server infos have not been set yet."
    )
    return _TRANSFER_QUEUE_CONTROLLER_INFOS, _TRANSFER_QUEUE_STORAGE_INFOS


def _find_batchmeta(*args, **kwargs):
    for arg in args:
        if isinstance(arg, BatchMeta):
            return arg
    for v in kwargs.values():
        if isinstance(v, BatchMeta):
            return v
    return None


def _batchmeta_to_dataproto(batchmeta: BatchMeta):
    ...


def _update_batchmeta_with_output(output, batchmeta: BatchMeta):
    ...


async def _async_update_batchmeta_with_output(output, batchmeta: BatchMeta):
    ...


def batchmeta_dataproto_pipe():
    def decorator(func):
        @wraps(func)
        def inner(*args, **kwargs):
            batchmeta = _find_batchmeta(*args, **kwargs)
            if batchmeta is None:
                return func(*args, **kwargs)
            else:
                args = [_batchmeta_to_dataproto(arg) if isinstance(arg, BatchMeta) else arg for arg in args]
                kwargs = {k: _batchmeta_to_dataproto(v) if isinstance(v, BatchMeta) else v for k, v in kwargs.items()}
                output = func(*args, **kwargs)
                _update_batchmeta_with_output(output, batchmeta)
                return batchmeta
            
        @wraps(func)
        async def async_inner(*args, **kwargs):
            batchmeta = _find_batchmeta(*args, **kwargs)
            if batchmeta is None:
                return await func(*args, **kwargs)
            else:
                args = [_batchmeta_to_dataproto(arg) if isinstance(arg, BatchMeta) else arg for arg in args]
                kwargs = {k: _batchmeta_to_dataproto(v) if isinstance(v, BatchMeta) else v for k, v in kwargs.items()}
                output = await func(*args, **kwargs)
                await _async_update_batchmeta_with_output(output, batchmeta)
                return batchmeta

        wrapper = async_inner if inspect.iscoroutinefunction(func) else inner
        return wrapper
    return decorator
<|MERGE_RESOLUTION|>--- conflicted
+++ resolved
@@ -16,12 +16,7 @@
 from functools import wraps
 from typing import Any
 
-<<<<<<< HEAD
-=======
-from transfer_queue import BatchMeta
-
->>>>>>> 9988fec7
-from verl.experimental.transfer_queue import ZMQServerInfo
+from verl.experimental.transfer_queue import BatchMeta, ZMQServerInfo
 
 _TRANSFER_QUEUE_CONTROLLER_INFOS = None
 _TRANSFER_QUEUE_STORAGE_INFOS = None
@@ -77,7 +72,7 @@
                 output = func(*args, **kwargs)
                 _update_batchmeta_with_output(output, batchmeta)
                 return batchmeta
-            
+
         @wraps(func)
         async def async_inner(*args, **kwargs):
             batchmeta = _find_batchmeta(*args, **kwargs)
