# Copyright 2025 Bytedance Ltd. and/or its affiliates
#
# Licensed under the Apache License, Version 2.0 (the "License");
# you may not use this file except in compliance with the License.
# You may obtain a copy of the License at
#
#     http://www.apache.org/licenses/LICENSE-2.0
#
# Unless required by applicable law or agreed to in writing, software
# distributed under the License is distributed on an "AS IS" BASIS,
# WITHOUT WARRANTIES OR CONDITIONS OF ANY KIND, either express or implied.
# See the License for the specific language governing permissions and
# limitations under the License.

import asyncio
import inspect
import logging
import os
import threading
from functools import wraps
from typing import Any, Callable

from tensordict import TensorDict

try:
    from transfer_queue import (
        AsyncTransferQueueClient,
        BatchMeta,
    )

except ImportError:
    # TODO: Use a hacky workaround for ImportError since
    # transfer_queue isn't a default verl dependency.
    class BatchMeta:
        pass


from verl.protocol import DataProto

logger = logging.getLogger(__name__)
logger.setLevel(os.getenv("VERL_LOGGING_LEVEL", "WARN"))

_TRANSFER_QUEUE_CLIENT = None

is_transferqueue_enabled = os.environ.get("TRANSFER_QUEUE_ENABLE", False)


def create_transferqueue_client(
    client_id: str,
    config,
) -> "AsyncTransferQueueClient":
    global _TRANSFER_QUEUE_CLIENT
    if _TRANSFER_QUEUE_CLIENT is None:
        _TRANSFER_QUEUE_CLIENT = AsyncTransferQueueClient(client_id, config.controller_info)
        _TRANSFER_QUEUE_CLIENT.initialize_storage_manager(manager_type=config.storage_backend, config=config)

    return _TRANSFER_QUEUE_CLIENT


def get_transferqueue_client() -> "AsyncTransferQueueClient":
    return _TRANSFER_QUEUE_CLIENT


# TODO (TQ): verl will make all actor async, so this can be cleanup later.
def _run_async_in_temp_loop(async_func: Callable[..., Any], *args, **kwargs) -> Any:
    # Use a temporary event loop in a new thread because event
    # loop may already exist in server mode
    tmp_event_loop = asyncio.new_event_loop()
    thread = threading.Thread(
        target=tmp_event_loop.run_forever,
        name="batchmeta dataproto converter",
        daemon=True,
    )

    def run_coroutine(coroutine):
        if not thread.is_alive():
            thread.start()
        future = asyncio.run_coroutine_threadsafe(coroutine, tmp_event_loop)
        return future.result()

    async def stop_loop():
        tmp_event_loop.stop()

    try:
        return run_coroutine(async_func(*args, **kwargs))
    finally:
        if thread.is_alive():
            asyncio.run_coroutine_threadsafe(stop_loop(), tmp_event_loop)
            thread.join()


def _find_batchmeta(*args, **kwargs):
    for arg in args:
        if isinstance(arg, BatchMeta):
            return arg
    for v in kwargs.values():
        if isinstance(v, BatchMeta):
            return v
    return None


async def _async_batchmeta_to_dataproto(batchmeta: "BatchMeta") -> DataProto:
    if batchmeta.samples == [] or batchmeta.samples is None:
        return DataProto(
            batch=TensorDict({}, batch_size=(0,)),
            non_tensor_batch={},
            meta_info=batchmeta.extra_info.copy(),
        )

    tensordict = await _TRANSFER_QUEUE_CLIENT.async_get_data(batchmeta)
    return DataProto.from_tensordict(tensordict, meta_info=batchmeta.extra_info.copy())


def _batchmeta_to_dataproto(batchmeta: "BatchMeta") -> DataProto:
    return _run_async_in_temp_loop(_async_batchmeta_to_dataproto, batchmeta)


async def _async_update_batchmeta_with_output(output: DataProto, batchmeta: "BatchMeta", func_name=None) -> "BatchMeta":
    pid = os.getpid()

    for k, v in output.meta_info.items():
        batchmeta.set_extra_info(k, v)

    if len(output) > 0:
        tensordict = output.to_tensordict()
        # pop meta_info
        for key in output.meta_info.keys():
            tensordict.pop(key)

        logger.info(
            f"Task {func_name} (pid={pid}) putting output data to TransferQueue with "
            f"batch_size={tensordict.batch_size},\n"
            f"tensordict keys={list(tensordict.keys())}"
        )

        updated_batch_meta = await _TRANSFER_QUEUE_CLIENT.async_put(data=tensordict, metadata=batchmeta)
        return updated_batch_meta
    else:
        return batchmeta


def _update_batchmeta_with_output(output: DataProto, batchmeta: "BatchMeta", func_name=None) -> "BatchMeta":
    updated_batch_meta = _run_async_in_temp_loop(_async_update_batchmeta_with_output, output, batchmeta, func_name)
    return updated_batch_meta


def _compute_need_collect(dispatch_mode: dict, args: list) -> bool:
    from verl.single_controller.base.worker import Worker

    if dispatch_mode is None:
        return True

    assert "collect_fn" in dispatch_mode.keys(), "collect_fn should be in dispatch_mode."
    collect_fn_name = dispatch_mode["collect_fn"].func.__name__
    if collect_fn_name != "collect_lazy_compute_data_proto" or len(args) < 1 or not isinstance(args[0], Worker):
        return True

    collect_mesh_name = dispatch_mode["collect_fn"].args[0]
    return args[0]._Worker__collect_dp_rank[collect_mesh_name]


def tqbridge(dispatch_mode=None, put_data: bool = True):
    """Creates a decorator for bridging BatchMeta and DataProto.

    This decorator automatically handles conversions between `BatchMeta` and
    `DataProto` in function parameters, and decides whether to sync function
    output back to `BatchMeta` based on configuration(`put_data`). It supports
    both synchronous and asynchronous functions (async def), and can control
    whether to enable enhanced logic via the global `HAS_TQ` variable (when disabled,
    simply calls the original function as-is).

    Args:
        dispatch_mode: For controlling data collection logic. If None,
                       _compute_need_collect will always return True.
        put_data: Whether put the DataProto into Storage after func return.
                  If True, after function execution, the output result will be
                  updated to `BatchMeta` and `BatchMeta` will be returned;
                  If False, the function output result will be returned directly.
                  Defaults to True.

    Returns:
        A decorator function used to decorate target functions (synchronous or asynchronous).
    """

    def decorator(func):
        pid = os.getpid()

        @wraps(func)
        def inner(*args, **kwargs):
            batchmeta = _find_batchmeta(*args, **kwargs)
            if batchmeta is None:
                return func(*args, **kwargs)
            else:
                logger.info(
                    f"Task {func.__name__} (pid={pid}) is getting len_samples={batchmeta.size}, "
                    f"global_idx={batchmeta.global_indexes}"
                )

                if "collect_from_rank" in kwargs:
                    collect_from_rank = kwargs["collect_from_rank"]
                    kwargs.pop("collect_from_rank")
                else:
                    collect_from_rank = None

                args = [_batchmeta_to_dataproto(arg) if isinstance(arg, BatchMeta) else arg for arg in args]
                kwargs = {k: _batchmeta_to_dataproto(v) if isinstance(v, BatchMeta) else v for k, v in kwargs.items()}
                output = func(*args, **kwargs)
<<<<<<< HEAD
                need_collect = _compute_need_collect(dispatch_mode, args)
                if put_data and need_collect:
                    updated_batch_meta = _update_batchmeta_with_output(output, batchmeta, func.__name__)
                    return updated_batch_meta
                elif not need_collect:
                    return BatchMeta.empty()
=======

                if put_data and collect_from_rank:
                    updated_batch_meta = _update_batchmeta_with_output(output, batchmeta, func.__name__)
                    return updated_batch_meta
                elif collect_from_rank == False:
                    return BatchMeta()
>>>>>>> 67e4b54e
                else:
                    return output

        @wraps(func)
        async def async_inner(*args, **kwargs):
            batchmeta = _find_batchmeta(*args, **kwargs)
            if batchmeta is None:
                return await func(*args, **kwargs)
            else:
                logger.info(
                    f"Task {func.__name__} (pid={pid}) is getting len_samples={batchmeta.size}, "
                    f"global_idx={batchmeta.global_indexes}"
                )

                if "collect_from_rank" in kwargs:
                    collect_from_rank = kwargs["collect_from_rank"]
                    print(f"{func.__name__} with TQ put={kwargs['collect_from_rank']}")
                    kwargs.pop("collect_from_rank")
                else:
                    collect_from_rank = None

                args = [await _async_batchmeta_to_dataproto(arg) if isinstance(arg, BatchMeta) else arg for arg in args]
                kwargs = {
                    k: await _async_batchmeta_to_dataproto(v) if isinstance(v, BatchMeta) else v
                    for k, v in kwargs.items()
                }
                output = await func(*args, **kwargs)
<<<<<<< HEAD
                need_collect = _compute_need_collect(dispatch_mode, args)
                if put_data and need_collect:
                    updated_batchmeta = await _async_update_batchmeta_with_output(output, batchmeta, func.__name__)
                    return updated_batchmeta
                elif not need_collect:
                    return BatchMeta.empty()
                else:
                    return output
=======

                if put_data and collect_from_rank:
                    updated_batchmeta = await _async_update_batchmeta_with_output(output, batchmeta, func.__name__)
                    return updated_batchmeta
                elif collect_from_rank == False:
                    return BatchMeta()
                return output
>>>>>>> 67e4b54e

        @wraps(func)
        def dummy_inner(*args, **kwargs):
            if "collect_from_rank" in kwargs:
                kwargs.pop("collect_from_rank")
            return func(*args, **kwargs)

        @wraps(func)
        async def dummy_async_inner(*args, **kwargs):
            if "collect_from_rank" in kwargs:
                kwargs.pop("collect_from_rank")
            return await func(*args, **kwargs)

        wrapper_inner = inner if is_transferqueue_enabled else dummy_inner
        wrapper_async_inner = async_inner if is_transferqueue_enabled else dummy_async_inner

        wrapper = wrapper_async_inner if inspect.iscoroutinefunction(func) else wrapper_inner
        return wrapper

    return decorator<|MERGE_RESOLUTION|>--- conflicted
+++ resolved
@@ -205,21 +205,12 @@
                 args = [_batchmeta_to_dataproto(arg) if isinstance(arg, BatchMeta) else arg for arg in args]
                 kwargs = {k: _batchmeta_to_dataproto(v) if isinstance(v, BatchMeta) else v for k, v in kwargs.items()}
                 output = func(*args, **kwargs)
-<<<<<<< HEAD
                 need_collect = _compute_need_collect(dispatch_mode, args)
                 if put_data and need_collect:
                     updated_batch_meta = _update_batchmeta_with_output(output, batchmeta, func.__name__)
                     return updated_batch_meta
                 elif not need_collect:
                     return BatchMeta.empty()
-=======
-
-                if put_data and collect_from_rank:
-                    updated_batch_meta = _update_batchmeta_with_output(output, batchmeta, func.__name__)
-                    return updated_batch_meta
-                elif collect_from_rank == False:
-                    return BatchMeta()
->>>>>>> 67e4b54e
                 else:
                     return output
 
@@ -247,7 +238,6 @@
                     for k, v in kwargs.items()
                 }
                 output = await func(*args, **kwargs)
-<<<<<<< HEAD
                 need_collect = _compute_need_collect(dispatch_mode, args)
                 if put_data and need_collect:
                     updated_batchmeta = await _async_update_batchmeta_with_output(output, batchmeta, func.__name__)
@@ -256,15 +246,6 @@
                     return BatchMeta.empty()
                 else:
                     return output
-=======
-
-                if put_data and collect_from_rank:
-                    updated_batchmeta = await _async_update_batchmeta_with_output(output, batchmeta, func.__name__)
-                    return updated_batchmeta
-                elif collect_from_rank == False:
-                    return BatchMeta()
-                return output
->>>>>>> 67e4b54e
 
         @wraps(func)
         def dummy_inner(*args, **kwargs):
