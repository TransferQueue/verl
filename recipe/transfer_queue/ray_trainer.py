# Copyright 2024 Bytedance Ltd. and/or its affiliates
# Copyright 2023-2024 SGLang Team
# Copyright 2025 ModelBest Inc. and/or its affiliates
#
# Licensed under the Apache License, Version 2.0 (the "License");
# you may not use this file except in compliance with the License.
# You may obtain a copy of the License at
#
#     http://www.apache.org/licenses/LICENSE-2.0
#
# Unless required by applicable law or agreed to in writing, software
# distributed under the License is distributed on an "AS IS" BASIS,
# WITHOUT WARRANTIES OR CONDITIONS OF ANY KIND, either express or implied.
# See the License for the specific language governing permissions and
# limitations under the License.
"""
PPO Trainer with Ray-based single controller.
This trainer supports model-agonistic model initialization with huggingface
"""

import asyncio
import json
import logging
import math
import os
import uuid
from collections import defaultdict
from dataclasses import dataclass, field
from pprint import pprint
from typing import Any, Optional

import numpy as np
import ray
import tensordict
import torch
from omegaconf import OmegaConf, open_dict
from packaging.version import parse as parse_version
from tensordict import TensorDict
from torch.utils.data import Dataset, Sampler
from torchdata.stateful_dataloader import StatefulDataLoader
from tqdm import tqdm

from verl import DataProto
from verl.experimental.dataset.sampler import AbstractCurriculumSampler
from verl.experimental.transfer_queue import (
    BatchMeta,
    TransferQueueController,
    TransferQueueStorageSimpleUnit,
<<<<<<< HEAD
    process_zmq_server_info,
=======
>>>>>>> 206fbc3c
    get_placement_group,
)
from verl.protocol import pad_dataproto_to_divisor, unpad_dataproto
from verl.single_controller.ray import (
    RayClassWithInitArgs,
    RayResourcePool,
    RayWorkerGroup,
)
from verl.single_controller.ray.base import create_colocated_worker_cls
from verl.trainer.config import AlgoConfig
from verl.trainer.ppo import core_algos
from verl.trainer.ppo.core_algos import AdvantageEstimator, agg_loss
from verl.trainer.ppo.metric_utils import (
    compute_data_metrics,
    compute_throughout_metrics,
    compute_timing_metrics,
    process_validation_metrics,
)
from verl.trainer.ppo.reward import compute_reward, compute_reward_async
from verl.trainer.ppo.utils import (
    Role,
    WorkerType,
    need_critic,
    need_reference_policy,
    need_reward_model,
)
from verl.utils.checkpoint.checkpoint_manager import (
    find_latest_ckpt_path,
    should_save_ckpt_esi,
)
from verl.utils.config import omega_conf_to_dataclass
from verl.utils.debug import marked_timer
from verl.utils.metric import reduce_metrics
from verl.utils.rollout_skip import RolloutSkip
from verl.utils.seqlen_balancing import (
    get_seqlen_balanced_partitions,
    log_seqlen_unbalance,
)
from verl.utils.torch_functional import masked_mean
from verl.utils.tracking import ValidationGenerationsLogger
from verl.utils.transferqueue_utils import (
    create_transferqueue_client,
    get_transferqueue_client,
    batchmeta_dataproto_pipe,
)


@dataclass
class ResourcePoolManager:
    """
    Define a resource pool specification. Resource pool will be initialized first.
    """

    resource_pool_spec: dict[str, list[int]]
    mapping: dict[Role, str]
    resource_pool_dict: dict[str, RayResourcePool] = field(default_factory=dict)

    def create_resource_pool(self):
        """Create Ray resource pools for distributed training.

        Initializes resource pools based on the resource pool specification,
        with each pool managing GPU resources across multiple nodes.
        For FSDP backend, uses max_colocate_count=1 to merge WorkerGroups.
        For Megatron backend, uses max_colocate_count>1 for different models.
        """
        for resource_pool_name, process_on_nodes in self.resource_pool_spec.items():
            # max_colocate_count means the number of WorkerGroups (i.e. processes) in each RayResourcePool
            # For FSDP backend, we recommend using max_colocate_count=1 that merge all WorkerGroups into one.
            # For Megatron backend, we recommend using max_colocate_count>1
            # that can utilize different WorkerGroup for differnt models
            resource_pool = RayResourcePool(
                process_on_nodes=process_on_nodes, use_gpu=True, max_colocate_count=1, name_prefix=resource_pool_name
            )
            self.resource_pool_dict[resource_pool_name] = resource_pool

        self._check_resource_available()

    def get_resource_pool(self, role: Role) -> RayResourcePool:
        """Get the resource pool of the worker_cls"""
        return self.resource_pool_dict[self.mapping[role]]

    def get_n_gpus(self) -> int:
        """Get the number of gpus in this cluster."""
        return sum([n_gpus for process_on_nodes in self.resource_pool_spec.values() for n_gpus in process_on_nodes])

    def _check_resource_available(self):
        """Check if the resource pool can be satisfied in this ray cluster."""
        node_available_resources = ray._private.state.available_resources_per_node()
        node_available_gpus = {
            node: node_info.get("GPU", 0) if "GPU" in node_info else node_info.get("NPU", 0)
            for node, node_info in node_available_resources.items()
        }

        # check total required gpus can be satisfied
        total_available_gpus = sum(node_available_gpus.values())
        total_required_gpus = sum(
            [n_gpus for process_on_nodes in self.resource_pool_spec.values() for n_gpus in process_on_nodes]
        )
        if total_available_gpus < total_required_gpus:
            raise ValueError(
                f"Total available GPUs {total_available_gpus} is less than total desired GPUs {total_required_gpus}"
            )

@batchmeta_dataproto_pipe(put_data=False)
def compute_reward_decorated(data, reward_fn):
    return compute_reward(data, reward_fn)

@batchmeta_dataproto_pipe(put_data=False)
def compute_reward_async_decorated(data, reward_fn):
    return compute_reward_async.remote(data, reward_fn)

@batchmeta_dataproto_pipe(put_data=False)
def apply_kl_penalty(data: DataProto, kl_ctrl: core_algos.AdaptiveKLController, kl_penalty="kl"):
    """Apply KL penalty to the token-level rewards.

    This function computes the KL divergence between the reference policy and current policy,
    then applies a penalty to the token-level rewards based on this divergence.

    Args:
        data (DataProto): The data containing batched model outputs and inputs.
        kl_ctrl (core_algos.AdaptiveKLController): Controller for adaptive KL penalty.
        kl_penalty (str, optional): Type of KL penalty to apply. Defaults to "kl".

    Returns:
        tuple: A tuple containing:
            - The updated data with token-level rewards adjusted by KL penalty
            - A dictionary of metrics related to the KL penalty
    """
    response_mask = data.batch["response_mask"]
    token_level_scores = data.batch["token_level_scores"]
    batch_size = data.batch.batch_size[0]

    # compute kl between ref_policy and current policy
    # When apply_kl_penalty, algorithm.use_kl_in_reward=True, so the reference model has been enabled.
    kld = core_algos.kl_penalty(
        data.batch["old_log_probs"], data.batch["ref_log_prob"], kl_penalty=kl_penalty
    )  # (batch_size, response_length)
    kld = kld * response_mask
    beta = kl_ctrl.value

    token_level_rewards = token_level_scores - beta * kld

    current_kl = masked_mean(kld, mask=response_mask, axis=-1)  # average over sequence
    current_kl = torch.mean(current_kl, dim=0).item()

    # according to https://github.com/huggingface/trl/blob/951ca1841f29114b969b57b26c7d3e80a39f75a0/trl/trainer/ppo_trainer.py#L837
    kl_ctrl.update(current_kl=current_kl, n_steps=batch_size)

    metrics = {"actor/reward_kl_penalty": current_kl, "actor/reward_kl_penalty_coeff": beta}

    return token_level_rewards, metrics

def compute_response_mask(batch_meta: BatchMeta, data_system_client):
    """Compute the attention mask for the response part of the sequence.

    This function extracts the portion of the attention mask that corresponds to the model's response,
    which is used for masking computations that should only apply to response tokens.

    Args:
        batch_meta (BatchMeta): The data containing batched model outputs and inputs.

    Returns:
        BatchMeta: The BatchMeta of attention mask for the response tokens.
    """
    data = asyncio.run(data_system_client.async_get_data(batch_meta))

    responses = data["responses"]
    response_length = responses.size(1)
    attention_mask = data["attention_mask"]
    response_mask = attention_mask[:, -response_length:]
    output = TensorDict({"response_mask": response_mask}, batch_size=response_mask.size(0))

    asyncio.run(data_system_client.async_put(data=output, metadata=batch_meta))
    batch_meta.add_fields(output)

    return batch_meta

@batchmeta_dataproto_pipe(put_data=False)
def compute_advantage(
    data: DataProto,
    adv_estimator: AdvantageEstimator,
    gamma: float = 1.0,
    lam: float = 1.0,
    num_repeat: int = 1,
    norm_adv_by_std_in_grpo: bool = True,
    config: Optional[AlgoConfig] = None,
) -> tuple[Any, Any]:
    """Compute advantage estimates for policy optimization.

    This function computes advantage estimates using various estimators like GAE, GRPO, REINFORCE++, etc.
    The advantage estimates are used to guide policy optimization in RL algorithms.

    Args:
        data (DataProto): The data containing batched model outputs and inputs.
        adv_estimator (AdvantageEstimator): The advantage estimator to use (e.g., GAE, GRPO, REINFORCE++).
        gamma (float, optional): Discount factor for future rewards. Defaults to 1.0.
        lam (float, optional): Lambda parameter for GAE. Defaults to 1.0.
        num_repeat (int, optional): Number of times to repeat the computation. Defaults to 1.
        norm_adv_by_std_in_grpo (bool, optional): Whether to normalize advantages by standard deviation in
            GRPO. Defaults to True.
        config (dict, optional): Configuration dictionary for algorithm settings. Defaults to None.

    Returns:
        tuple: A tuple containing:
            - advantages: The computed advantage estimates.
            - returns: The computed returns.
    """
    # prepare response group
    if adv_estimator == AdvantageEstimator.GAE:
        # Compute advantages and returns using Generalized Advantage Estimation (GAE)
        advantages, returns = core_algos.compute_gae_advantage_return(
            token_level_rewards=data.batch["token_level_rewards"],
            values=data.batch["values"],
            response_mask=data.batch["response_mask"],
            gamma=gamma,
            lam=lam,
        )
        # TODO: adapt core_algos.compute_pf_ppo_reweight_data function to support transfer queue
        if config.get("use_pf_ppo", False):
            data = core_algos.compute_pf_ppo_reweight_data(
                data,
                config.pf_ppo.get("reweight_method"),
                config.pf_ppo.get("weight_pow"),
            )
    elif adv_estimator == AdvantageEstimator.GRPO:
        # Initialize the mask for GRPO calculation
        grpo_calculation_mask = data.batch["response_mask"]
        # Call compute_grpo_outcome_advantage with parameters matching its definition
        advantages, returns = core_algos.compute_grpo_outcome_advantage(
            token_level_rewards=data.batch["token_level_rewards"],
            response_mask=grpo_calculation_mask,
            index=data.non_tensor_batch["uid"],
            norm_adv_by_std_in_grpo=norm_adv_by_std_in_grpo,
        )
    else:
        # handle all other adv estimator type other than GAE and GRPO
        adv_estimator_fn = core_algos.get_adv_estimator_fn(adv_estimator)
        adv_kwargs = {
            "token_level_rewards": data.batch["token_level_rewards"],
            "response_mask": data.batch["response_mask"],
            "config": config,
        }
        if "uid" in data.non_tensor_batch:  # optional
            adv_kwargs["index"] = data.non_tensor_batch["uid"]
        if "reward_baselines" in data.batch:  # optional
            adv_kwargs["reward_baselines"] = data.batch["reward_baselines"]

        # calculate advantage estimator
        advantages, returns = adv_estimator_fn(**adv_kwargs)
    return advantages, returns

@batchmeta_dataproto_pipe(put_data=False)
def compute_data_metrics_decorated(batch, use_critic: bool = True):
    return compute_data_metrics(batch, use_critic)

@batchmeta_dataproto_pipe(put_data=False)
def compute_timing_metrics_decorated(batch, timing_raw: dict[str, float]) -> dict[str, Any]:
    return compute_timing_metrics(batch, timing_raw)

@batchmeta_dataproto_pipe(put_data=False)
def compute_throughout_metrics_decorated(batch, timing_raw: dict[str, float], n_gpus: int) -> dict[str, Any]:
    return compute_throughout_metrics(batch, timing_raw, n_gpus)

class RayPPOTrainer:
    """Distributed PPO trainer using Ray for scalable reinforcement learning.

    This trainer orchestrates distributed PPO training across multiple nodes and GPUs,
    managing actor rollouts, critic training, and reward computation with Ray backend.
    Supports various model architectures including FSDP, Megatron, vLLM, and SGLang integration.
    """

    # TODO: support each role have individual ray_worker_group_cls,
    # i.e., support different backend of different role
    def __init__(
        self,
        config,
        tokenizer,
        role_worker_mapping: dict[Role, WorkerType],
        resource_pool_manager: ResourcePoolManager,
        ray_worker_group_cls: type[RayWorkerGroup] = RayWorkerGroup,
        processor=None,
        reward_fn=None,
        val_reward_fn=None,
        train_dataset: Optional[Dataset] = None,
        val_dataset: Optional[Dataset] = None,
        collate_fn=None,
        train_sampler: Optional[Sampler] = None,
        device_name=None,
    ):
        """
        Initialize distributed PPO trainer with Ray backend.
        Note that this trainer runs on the driver process on a single CPU/GPU node.

        Args:
            config: Configuration object containing training parameters.
            tokenizer: Tokenizer used for encoding and decoding text.
            role_worker_mapping (dict[Role, WorkerType]): Mapping from roles to worker classes.
            resource_pool_manager (ResourcePoolManager): Manager for Ray resource pools.
            ray_worker_group_cls (RayWorkerGroup, optional): Class for Ray worker groups. Defaults to RayWorkerGroup.
            processor: Optional data processor, used for multimodal data
            reward_fn: Function for computing rewards during training.
            val_reward_fn: Function for computing rewards during validation.
            train_dataset (Optional[Dataset], optional): Training dataset. Defaults to None.
            val_dataset (Optional[Dataset], optional): Validation dataset. Defaults to None.
            collate_fn: Function to collate data samples into batches.
            train_sampler (Optional[Sampler], optional): Sampler for the training dataset. Defaults to None.
            device_name (str, optional): Device name for training (e.g., "cuda", "cpu"). Defaults to None.
        """

        # Store the tokenizer for text processing
        self.tokenizer = tokenizer
        self.processor = processor
        self.config = config
        self.reward_fn = reward_fn
        self.val_reward_fn = val_reward_fn

        self.hybrid_engine = config.actor_rollout_ref.hybrid_engine
        assert self.hybrid_engine, "Currently, only support hybrid engine"

        if self.hybrid_engine:
            assert Role.ActorRollout in role_worker_mapping, f"{role_worker_mapping.keys()=}"

        self.role_worker_mapping = role_worker_mapping
        self.resource_pool_manager = resource_pool_manager
        self.use_reference_policy = need_reference_policy(self.role_worker_mapping)
        self.use_rm = need_reward_model(self.role_worker_mapping)
        self.use_critic = need_critic(self.config)
        self.ray_worker_group_cls = ray_worker_group_cls
        self.device_name = device_name if device_name else self.config.trainer.device
        self.validation_generations_logger = ValidationGenerationsLogger(
            project_name=self.config.trainer.project_name,
            experiment_name=self.config.trainer.experiment_name,
        )

        # if ref_in_actor is True, the reference policy will be actor without lora applied
        self.ref_in_actor = config.actor_rollout_ref.model.get("lora_rank", 0) > 0

        # define in-reward KL control
        # kl loss control currently not suppoorted
        if self.config.algorithm.use_kl_in_reward:
            self.kl_ctrl_in_reward = core_algos.get_kl_controller(self.config.algorithm.kl_ctrl)

        self._create_dataloader(train_dataset, val_dataset, collate_fn, train_sampler)

        self._initialize_data_system()

    def _initialize_data_system(self):
        num_n_samples = self.config.actor_rollout_ref.rollout.n
        # 1. initialize TransferQueueStorage
        total_storage_size = self.config.data.train_batch_size * self.config.trainer.num_global_batch * num_n_samples
        self.data_system_storage_units = {}
        storage_placement_group = get_placement_group(self.config.trainer.num_data_storage_units, num_cpus_per_actor=1)
        for storage_unit_rank in range(self.config.trainer.num_data_storage_units):
            # TransferQueueStorage通过Ray拉起，是一个ray.remote修饰的类
            storage_node = TransferQueueStorageSimpleUnit.options(
                placement_group=storage_placement_group, placement_group_bundle_index=storage_unit_rank
            ).remote(storage_size=math.ceil(total_storage_size / self.config.trainer.num_data_storage_units))
            self.data_system_storage_units[storage_unit_rank] = storage_node
            logging.info(f"TransferQueueStorageSimpleUnit #{storage_unit_rank} has been created.")

        # 2. initialize TransferQueueController
        # we support inilialize multiple controller instances for large-scale scenario. Please allocate exactly
        # one controller for a single WorkerGroup.
        self.data_system_controllers = {}
        controller_placement_group = get_placement_group(self.config.trainer.num_data_controllers, num_cpus_per_actor=1)
        for controller_rank in range(self.config.trainer.num_data_controllers):
            self.data_system_controllers[controller_rank] = TransferQueueController.options(
                placement_group=controller_placement_group, placement_group_bundle_index=controller_rank
            ).remote(
                num_storage_units=self.config.trainer.num_data_storage_units,
                global_batch_size=self.config.data.train_batch_size,
                num_global_batch=self.config.trainer.num_global_batch,
                num_n_samples=num_n_samples,
            )
            logging.info(f"TransferQueueController #{controller_rank} has been created.")

        # 3. register controller & storage
        self.data_system_controller_infos = process_zmq_server_info(self.data_system_controllers)
        self.data_system_storage_unit_infos = process_zmq_server_info(self.data_system_storage_units)

        ray.get(
            [
                storage_unit.register_controller_info.remote(self.data_system_controller_infos)
                for storage_unit in self.data_system_storage_units.values()
            ]
        )

        # 4. create client
        # each client should be allocated to exactly one controller
        create_transferqueue_client(
            client_id="Trainer",
            controller_infos=self.data_system_controller_infos,
            storage_infos=self.data_system_storage_unit_infos,
        )
        self.data_system_client = get_transferqueue_client()
        return self.data_system_client

    def _create_dataloader(self, train_dataset, val_dataset, collate_fn, train_sampler: Optional[Sampler]):
        """
        Creates the train and validation dataloaders.
        """
        # TODO: we have to make sure the batch size is divisible by the dp size
        from verl.trainer.main_ppo import create_rl_dataset, create_rl_sampler

        if train_dataset is None:
            train_dataset = create_rl_dataset(
                self.config.data.train_files, self.config.data, self.tokenizer, self.processor
            )
        if val_dataset is None:
            val_dataset = create_rl_dataset(
                self.config.data.val_files, self.config.data, self.tokenizer, self.processor
            )
        self.train_dataset, self.val_dataset = train_dataset, val_dataset

        if train_sampler is None:
            train_sampler = create_rl_sampler(self.config.data, self.train_dataset)
        if collate_fn is None:
            from verl.utils.dataset.rl_dataset import collate_fn as default_collate_fn

            collate_fn = default_collate_fn

        num_workers = self.config.data["dataloader_num_workers"]

        self.train_dataloader = StatefulDataLoader(
            dataset=self.train_dataset,
            batch_size=self.config.data.get("gen_batch_size", self.config.data.train_batch_size),
            num_workers=num_workers,
            drop_last=True,
            collate_fn=collate_fn,
            sampler=train_sampler,
        )

        val_batch_size = self.config.data.val_batch_size  # Prefer config value if set
        if val_batch_size is None:
            val_batch_size = len(self.val_dataset)

        self.val_dataloader = StatefulDataLoader(
            dataset=self.val_dataset,
            batch_size=val_batch_size,
            num_workers=num_workers,
            shuffle=self.config.data.get("validation_shuffle", True),
            drop_last=False,
            collate_fn=collate_fn,
        )

        assert len(self.train_dataloader) >= 1, "Train dataloader is empty!"
        assert len(self.val_dataloader) >= 1, "Validation dataloader is empty!"

        print(
            f"Size of train dataloader: {len(self.train_dataloader)}, Size of val dataloader: "
            f"{len(self.val_dataloader)}"
        )

        total_training_steps = len(self.train_dataloader) * self.config.trainer.total_epochs

        if self.config.trainer.total_training_steps is not None:
            total_training_steps = self.config.trainer.total_training_steps

        self.total_training_steps = total_training_steps
        print(f"Total training steps: {self.total_training_steps}")

        try:
            OmegaConf.set_struct(self.config, True)
            with open_dict(self.config):
                if OmegaConf.select(self.config, "actor_rollout_ref.actor.optim"):
                    self.config.actor_rollout_ref.actor.optim.total_training_steps = total_training_steps
                if OmegaConf.select(self.config, "critic.optim"):
                    self.config.critic.optim.total_training_steps = total_training_steps
        except Exception as e:
            print(f"Warning: Could not set total_training_steps in config. Structure missing? Error: {e}")

    def _dump_generations(self, inputs, outputs, gts, scores, reward_extra_infos_dict, dump_path):
        """Dump rollout/validation samples as JSONL."""
        os.makedirs(dump_path, exist_ok=True)
        filename = os.path.join(dump_path, f"{self.global_steps}.jsonl")

        n = len(inputs)
        base_data = {
            "input": inputs,
            "output": outputs,
            "gts": gts,
            "score": scores,
            "step": [self.global_steps] * n,
        }

        for k, v in reward_extra_infos_dict.items():
            if len(v) == n:
                base_data[k] = v

        lines = []
        for i in range(n):
            entry = {k: v[i] for k, v in base_data.items()}
            lines.append(json.dumps(entry, ensure_ascii=False))

        with open(filename, "w") as f:
            f.write("\n".join(lines) + "\n")

        print(f"Dumped generations to {filename}")

    def _log_rollout_data(
        self, log_rollout_meta: BatchMeta, reward_extra_infos_dict: dict, timing_raw: dict, rollout_data_dir: str
    ):
        """
        Log rollout data to disk.

        Args:
            log_rollout_meta (BatchMeta): The batch_meta of rollout data
            reward_extra_infos_dict (dict): Additional reward information to log
            timing_raw (dict): Timing information for profiling
            rollout_data_dir (str): Directory path to save the rollout data
        """
        with marked_timer("dump_rollout_generations", timing_raw, color="green"):
            data = asyncio.run(self.data_system_client.async_get_data(log_rollout_meta))

            inputs = self.tokenizer.batch_decode(data["prompts"], skip_special_tokens=True)
            outputs = self.tokenizer.batch_decode(data["responses"], skip_special_tokens=True)
            scores = data["token_level_scores"].sum(-1).cpu().tolist()
            sample_gts = [item.get("ground_truth", None) for item in data.get("reward_model", {})]

            reward_extra_infos_to_dump = reward_extra_infos_dict.copy()
            if "request_id" in log_rollout_meta.field_names:
                reward_extra_infos_dict.setdefault(
                    "request_id",
                    data["request_id"].tolist(),
                )

            self._dump_generations(
                inputs=inputs,
                outputs=outputs,
                gts=sample_gts,
                scores=scores,
                reward_extra_infos_dict=reward_extra_infos_to_dump,
                dump_path=rollout_data_dir,
            )

    def _maybe_log_val_generations(self, inputs, outputs, scores):
        """Log a table of validation samples to the configured logger (wandb or swanlab)"""

        generations_to_log = self.config.trainer.log_val_generations

        if generations_to_log == 0:
            return

        import numpy as np

        # Create tuples of (input, output, score) and sort by input text
        samples = list(zip(inputs, outputs, scores, strict=True))
        samples.sort(key=lambda x: x[0])  # Sort by input text

        # Use fixed random seed for deterministic shuffling
        rng = np.random.RandomState(42)
        rng.shuffle(samples)

        # Take first N samples after shuffling
        samples = samples[:generations_to_log]

        # Log to each configured logger
        self.validation_generations_logger.log(self.config.trainer.logger, samples, self.global_steps)

    def _get_gen_batch(self, batch: DataProto) -> DataProto:
        reward_model_keys = set({"data_source", "reward_model", "extra_info", "uid"}) & batch.non_tensor_batch.keys()

        # pop those keys for generation
        batch_keys_to_pop = ["input_ids", "attention_mask", "position_ids"]
        non_tensor_batch_keys_to_pop = set(batch.non_tensor_batch.keys()) - reward_model_keys
        gen_batch = batch.pop(
            batch_keys=batch_keys_to_pop,
            non_tensor_batch_keys=list(non_tensor_batch_keys_to_pop),
        )

        # For agent loop, we need reward model keys to compute score.
        if self.async_rollout_mode:
            gen_batch.non_tensor_batch.update(batch.non_tensor_batch)

        return gen_batch

    def _validate(self):
        data_source_lst = []
        reward_extra_infos_dict: dict[str, list] = defaultdict(list)

        # Lists to collect samples for the table
        sample_inputs = []
        sample_outputs = []
        sample_gts = []
        sample_scores = []
        sample_turns = []
        sample_uids = []

        for test_data in self.val_dataloader:
            test_batch = DataProto.from_single_dict(test_data)

            if "uid" not in test_batch.non_tensor_batch:
                test_batch.non_tensor_batch["uid"] = np.array(
                    [str(uuid.uuid4()) for _ in range(len(test_batch.batch))], dtype=object
                )

            # repeat test batch
            test_batch = test_batch.repeat(
                repeat_times=self.config.actor_rollout_ref.rollout.val_kwargs.n, interleave=True
            )

            # we only do validation on rule-based rm
            if self.config.reward_model.enable and test_batch[0].non_tensor_batch["reward_model"]["style"] == "model":
                return {}

            # Store original inputs
            input_ids = test_batch.batch["input_ids"]
            # TODO: Can we keep special tokens except for padding tokens?
            input_texts = [self.tokenizer.decode(ids, skip_special_tokens=True) for ids in input_ids]
            sample_inputs.extend(input_texts)
            sample_uids.extend(test_batch.non_tensor_batch["uid"])

            ground_truths = [
                item.non_tensor_batch.get("reward_model", {}).get("ground_truth", None) for item in test_batch
            ]
            sample_gts.extend(ground_truths)

            test_gen_batch = self._get_gen_batch(test_batch)
            test_gen_batch.meta_info = {
                "eos_token_id": self.tokenizer.eos_token_id,
                "pad_token_id": self.tokenizer.pad_token_id,
                "recompute_log_prob": False,
                "do_sample": self.config.actor_rollout_ref.rollout.val_kwargs.do_sample,
                "validate": True,
                "global_steps": self.global_steps,
            }
            print(f"test_gen_batch meta info: {test_gen_batch.meta_info}")

            # pad to be divisible by dp_size
            size_divisor = (
                self.actor_rollout_wg.world_size
                if not self.async_rollout_mode
                else self.config.actor_rollout_ref.rollout.agent.num_workers
            )
            test_gen_batch_padded, pad_size = pad_dataproto_to_divisor(test_gen_batch, size_divisor)
            if not self.async_rollout_mode:
                test_output_gen_batch_padded = self.actor_rollout_wg.generate_sequences(test_gen_batch_padded)
            else:
                test_output_gen_batch_padded = self.async_rollout_manager.generate_sequences(test_gen_batch_padded)

            # unpad
            test_output_gen_batch = unpad_dataproto(test_output_gen_batch_padded, pad_size=pad_size)

            print("validation generation end")

            # Store generated outputs
            output_ids = test_output_gen_batch.batch["responses"]
            output_texts = [self.tokenizer.decode(ids, skip_special_tokens=True) for ids in output_ids]
            sample_outputs.extend(output_texts)

            test_batch = test_batch.union(test_output_gen_batch)
            test_batch.meta_info["validate"] = True

            # evaluate using reward_function
            if self.val_reward_fn is None:
                raise ValueError("val_reward_fn must be provided for validation.")
            result = self.val_reward_fn(test_batch, return_dict=True)
            reward_tensor = result["reward_tensor"]
            scores = reward_tensor.sum(-1).cpu().tolist()
            sample_scores.extend(scores)

            reward_extra_infos_dict["reward"].extend(scores)
            print(f"len reward_extra_infos_dict['reward']: {len(reward_extra_infos_dict['reward'])}")
            if "reward_extra_info" in result:
                for key, lst in result["reward_extra_info"].items():
                    reward_extra_infos_dict[key].extend(lst)
                    print(f"len reward_extra_infos_dict['{key}']: {len(reward_extra_infos_dict[key])}")

            # collect num_turns of each prompt
            if "__num_turns__" in test_batch.non_tensor_batch:
                sample_turns.append(test_batch.non_tensor_batch["__num_turns__"])

            data_source_lst.append(test_batch.non_tensor_batch.get("data_source", ["unknown"] * reward_tensor.shape[0]))

        self._maybe_log_val_generations(inputs=sample_inputs, outputs=sample_outputs, scores=sample_scores)

        # dump generations
        val_data_dir = self.config.trainer.get("validation_data_dir", None)
        if val_data_dir:
            self._dump_generations(
                inputs=sample_inputs,
                outputs=sample_outputs,
                gts=sample_gts,
                scores=sample_scores,
                reward_extra_infos_dict=reward_extra_infos_dict,
                dump_path=val_data_dir,
            )

        for key_info, lst in reward_extra_infos_dict.items():
            assert len(lst) == 0 or len(lst) == len(sample_scores), f"{key_info}: {len(lst)=}, {len(sample_scores)=}"

        data_sources = np.concatenate(data_source_lst, axis=0)

        data_src2var2metric2val = process_validation_metrics(data_sources, sample_uids, reward_extra_infos_dict)
        metric_dict = {}
        for data_source, var2metric2val in data_src2var2metric2val.items():
            core_var = "acc" if "acc" in var2metric2val else "reward"
            for var_name, metric2val in var2metric2val.items():
                n_max = max([int(name.split("@")[-1].split("/")[0]) for name in metric2val.keys()])
                for metric_name, metric_val in metric2val.items():
                    if (
                        (var_name == core_var)
                        and any(metric_name.startswith(pfx) for pfx in ["mean", "maj", "best"])
                        and (f"@{n_max}" in metric_name)
                    ):
                        metric_sec = "val-core"
                    else:
                        metric_sec = "val-aux"
                    pfx = f"{metric_sec}/{data_source}/{var_name}/{metric_name}"
                    metric_dict[pfx] = metric_val

        if len(sample_turns) > 0:
            sample_turns = np.concatenate(sample_turns)
            metric_dict["val-aux/num_turns/min"] = sample_turns.min()
            metric_dict["val-aux/num_turns/max"] = sample_turns.max()
            metric_dict["val-aux/num_turns/mean"] = sample_turns.mean()

        return metric_dict

    def init_workers(self):
        """Initialize distributed training workers using Ray backend.

        Creates:
        1. Ray resource pools from configuration
        2. Worker groups for each role (actor, critic, etc.)
        """
        self.resource_pool_manager.create_resource_pool()

        self.resource_pool_to_cls = {pool: {} for pool in self.resource_pool_manager.resource_pool_dict.values()}

        # create actor and rollout
        if self.hybrid_engine:
            resource_pool = self.resource_pool_manager.get_resource_pool(Role.ActorRollout)
            actor_rollout_cls = RayClassWithInitArgs(
                cls=self.role_worker_mapping[Role.ActorRollout],
                config=self.config.actor_rollout_ref,
                role="actor_rollout",
            )
            self.resource_pool_to_cls[resource_pool]["actor_rollout"] = actor_rollout_cls
        else:
            raise NotImplementedError

        # create critic
        if self.use_critic:
            resource_pool = self.resource_pool_manager.get_resource_pool(Role.Critic)
            critic_cfg = omega_conf_to_dataclass(self.config.critic)
            critic_cls = RayClassWithInitArgs(cls=self.role_worker_mapping[Role.Critic], config=critic_cfg)
            self.resource_pool_to_cls[resource_pool]["critic"] = critic_cls

        # create reference policy if needed
        if self.use_reference_policy:
            resource_pool = self.resource_pool_manager.get_resource_pool(Role.RefPolicy)
            ref_policy_cls = RayClassWithInitArgs(
                self.role_worker_mapping[Role.RefPolicy],
                config=self.config.actor_rollout_ref,
                role="ref",
            )
            self.resource_pool_to_cls[resource_pool]["ref"] = ref_policy_cls

        # create a reward model if reward_fn is None
        if self.use_rm:
            # we create a RM here
            resource_pool = self.resource_pool_manager.get_resource_pool(Role.RewardModel)
            rm_cls = RayClassWithInitArgs(self.role_worker_mapping[Role.RewardModel], config=self.config.reward_model)
            self.resource_pool_to_cls[resource_pool]["rm"] = rm_cls

        # initialize WorkerGroup
        # NOTE: if you want to use a different resource pool for each role, which can support different parallel size,
        # you should not use `create_colocated_worker_cls`.
        # Instead, directly pass different resource pool to different worker groups.
        # See https://github.com/volcengine/verl/blob/master/examples/ray/tutorial.ipynb for more information.
        all_wg = {}
        wg_kwargs = {}  # Setting up kwargs for RayWorkerGroup
        if OmegaConf.select(self.config.trainer, "ray_wait_register_center_timeout") is not None:
            wg_kwargs["ray_wait_register_center_timeout"] = self.config.trainer.ray_wait_register_center_timeout
        if OmegaConf.select(self.config.global_profiler, "steps") is not None:
            wg_kwargs["profile_steps"] = OmegaConf.select(self.config.global_profiler, "steps")
            # Only require nsight worker options when tool is nsys
            if OmegaConf.select(self.config.global_profiler, "tool") == "nsys":
                assert (
                    OmegaConf.select(self.config.global_profiler.global_tool_config.nsys, "worker_nsight_options")
                    is not None
                ), "worker_nsight_options must be set when using nsys with profile_steps"
                wg_kwargs["worker_nsight_options"] = OmegaConf.to_container(
                    OmegaConf.select(self.config.global_profiler.global_tool_config.nsys, "worker_nsight_options")
                )
        wg_kwargs["device_name"] = self.device_name

        for resource_pool, class_dict in self.resource_pool_to_cls.items():
            worker_dict_cls = create_colocated_worker_cls(class_dict=class_dict)
            wg_dict = self.ray_worker_group_cls(
                resource_pool=resource_pool,
                ray_cls_with_init=worker_dict_cls,
                **wg_kwargs,
            )
            spawn_wg = wg_dict.spawn(prefix_set=class_dict.keys())
            all_wg.update(spawn_wg)

        if self.use_critic:
            self.critic_wg = all_wg["critic"]
            self.critic_wg.init_model()

        if self.use_reference_policy and not self.ref_in_actor:
            self.ref_policy_wg = all_wg["ref"]
            self.ref_policy_wg.init_model()

        self.rm_wg = None
        if self.use_rm:
            self.rm_wg = all_wg["rm"]
            self.rm_wg.init_model()

        # we should create rollout at the end so that vllm can have a better estimation of kv cache memory
        self.actor_rollout_wg = all_wg["actor_rollout"]
        self.actor_rollout_wg.init_model()

        # set transferqueue server info for each worker
        for _, wg in all_wg.items():
            wg.create_transferqueue_client(self.data_system_controller_infos, self.data_system_storage_unit_infos)

        # create async rollout manager and request scheduler
        self.async_rollout_mode = False
        if self.config.actor_rollout_ref.rollout.mode == "async":
            from .agent_loop import AgentLoopManager

            self.async_rollout_mode = True
            self.async_rollout_manager = AgentLoopManager(
                config=self.config, worker_group=self.actor_rollout_wg, rm_wg=self.rm_wg
            )
            self.async_rollout_manager.create_transferqueue_client(
                self.data_system_controller_infos, self.data_system_storage_unit_infos
            )

    def _save_checkpoint(self):
        from verl.utils.fs import local_mkdir_safe

        # path: given_path + `/global_step_{global_steps}` + `/actor`
        local_global_step_folder = os.path.join(
            self.config.trainer.default_local_dir, f"global_step_{self.global_steps}"
        )

        print(f"local_global_step_folder: {local_global_step_folder}")
        actor_local_path = os.path.join(local_global_step_folder, "actor")

        actor_remote_path = (
            None
            if self.config.trainer.default_hdfs_dir is None
            else os.path.join(self.config.trainer.default_hdfs_dir, f"global_step_{self.global_steps}", "actor")
        )

        remove_previous_ckpt_in_save = self.config.trainer.get("remove_previous_ckpt_in_save", False)
        if remove_previous_ckpt_in_save:
            print(
                "Warning: remove_previous_ckpt_in_save is deprecated,"
                + " set max_actor_ckpt_to_keep=1 and max_critic_ckpt_to_keep=1 instead"
            )
        max_actor_ckpt_to_keep = (
            self.config.trainer.get("max_actor_ckpt_to_keep", None) if not remove_previous_ckpt_in_save else 1
        )
        max_critic_ckpt_to_keep = (
            self.config.trainer.get("max_critic_ckpt_to_keep", None) if not remove_previous_ckpt_in_save else 1
        )

        self.actor_rollout_wg.save_checkpoint(
            actor_local_path, actor_remote_path, self.global_steps, max_ckpt_to_keep=max_actor_ckpt_to_keep
        )

        if self.use_critic:
            critic_local_path = os.path.join(local_global_step_folder, "critic")
            critic_remote_path = (
                None
                if self.config.trainer.default_hdfs_dir is None
                else os.path.join(self.config.trainer.default_hdfs_dir, f"global_step_{self.global_steps}", "critic")
            )
            self.critic_wg.save_checkpoint(
                critic_local_path, critic_remote_path, self.global_steps, max_ckpt_to_keep=max_critic_ckpt_to_keep
            )

        # save dataloader
        local_mkdir_safe(local_global_step_folder)
        dataloader_local_path = os.path.join(local_global_step_folder, "data.pt")
        dataloader_state_dict = self.train_dataloader.state_dict()
        torch.save(dataloader_state_dict, dataloader_local_path)

        # latest checkpointed iteration tracker (for atomic usage)
        local_latest_checkpointed_iteration = os.path.join(
            self.config.trainer.default_local_dir, "latest_checkpointed_iteration.txt"
        )
        with open(local_latest_checkpointed_iteration, "w") as f:
            f.write(str(self.global_steps))

    def _load_checkpoint(self):
        if self.config.trainer.resume_mode == "disable":
            return 0

        # load from hdfs
        if self.config.trainer.default_hdfs_dir is not None:
            raise NotImplementedError("load from hdfs is not implemented yet")
        else:
            checkpoint_folder = self.config.trainer.default_local_dir  # TODO: check path
            if not os.path.isabs(checkpoint_folder):
                working_dir = os.getcwd()
                checkpoint_folder = os.path.join(working_dir, checkpoint_folder)
            global_step_folder = find_latest_ckpt_path(checkpoint_folder)  # None if no latest

        # find global_step_folder
        if self.config.trainer.resume_mode == "auto":
            if global_step_folder is None:
                print("Training from scratch")
                return 0
        else:
            if self.config.trainer.resume_mode == "resume_path":
                assert isinstance(self.config.trainer.resume_from_path, str), "resume ckpt must be str type"
                assert "global_step_" in self.config.trainer.resume_from_path, (
                    "resume ckpt must specify the global_steps"
                )
                global_step_folder = self.config.trainer.resume_from_path
                if not os.path.isabs(global_step_folder):
                    working_dir = os.getcwd()
                    global_step_folder = os.path.join(working_dir, global_step_folder)
        print(f"Load from checkpoint folder: {global_step_folder}")
        # set global step
        self.global_steps = int(global_step_folder.split("global_step_")[-1])

        print(f"Setting global step to {self.global_steps}")
        print(f"Resuming from {global_step_folder}")

        actor_path = os.path.join(global_step_folder, "actor")
        critic_path = os.path.join(global_step_folder, "critic")
        # load actor
        self.actor_rollout_wg.load_checkpoint(
            actor_path, del_local_after_load=self.config.trainer.del_local_ckpt_after_load
        )
        # load critic
        if self.use_critic:
            self.critic_wg.load_checkpoint(
                critic_path, del_local_after_load=self.config.trainer.del_local_ckpt_after_load
            )

        # load dataloader,
        # TODO: from remote not implemented yet
        dataloader_local_path = os.path.join(global_step_folder, "data.pt")
        if os.path.exists(dataloader_local_path):
            dataloader_state_dict = torch.load(dataloader_local_path, weights_only=False)
            self.train_dataloader.load_state_dict(dataloader_state_dict)
        else:
            print(f"Warning: No dataloader state found at {dataloader_local_path}, will start from scratch")

    def _start_profiling(self, do_profile: bool) -> None:
        """Start profiling for all worker groups if profiling is enabled."""
        if do_profile:
            self.actor_rollout_wg.start_profile(role="e2e", profile_step=self.global_steps)
            if self.use_reference_policy:
                self.ref_policy_wg.start_profile(profile_step=self.global_steps)
            if self.use_critic:
                self.critic_wg.start_profile(profile_step=self.global_steps)
            if self.use_rm:
                self.rm_wg.start_profile(profile_step=self.global_steps)

    def _stop_profiling(self, do_profile: bool) -> None:
        """Stop profiling for all worker groups if profiling is enabled."""
        if do_profile:
            self.actor_rollout_wg.stop_profile()
            if self.use_reference_policy:
                self.ref_policy_wg.stop_profile()
            if self.use_critic:
                self.critic_wg.stop_profile()
            if self.use_rm:
                self.rm_wg.stop_profile()

    def _balance_batch(self, batch: BatchMeta, data_system_client, metrics, logging_prefix="global_seqlen"):
        """Reorder the batchmeta on single controller such that each dp rank gets similar total tokens"""
        data = asyncio.run(data_system_client.async_get_data(batch))

        attention_mask = data["attention_mask"]
        batch_size = attention_mask.shape[0]
        global_seqlen_lst = data["attention_mask"].view(batch_size, -1).sum(-1).tolist()  # (train_batch_size,)
        world_size = self.actor_rollout_wg.world_size
        global_partition_lst = get_seqlen_balanced_partitions(
            global_seqlen_lst, k_partitions=world_size, equal_size=True
        )
        # reorder based on index. The data will be automatically equally partitioned by dispatch function
        global_idx = [j for partition in global_partition_lst for j in partition]
        global_balance_stats = log_seqlen_unbalance(
            seqlen_list=global_seqlen_lst, partitions=global_partition_lst, prefix=logging_prefix
        )
        metrics.update(global_balance_stats)
        return global_idx

    @classmethod
    def repeat_dict(
        cls, batch_dict: dict[str, torch.Tensor | np.ndarray], repeat_times=2, interleave=True
    ) -> dict[str, torch.Tensor | np.ndarray]:
        """
        Repeat the batch dict a specified number of times.

        Args:
            repeat_times (int): Number of times to repeat the data.
            interleave (bool): Whether to interleave the repeated data.

        Returns:
            dict: A new dict with repeated data.
        """
        if repeat_times == 1:
            return batch_dict

        repeated_batch_dict = {}
        if batch_dict:
            if interleave:
                # Interleave the data
                for key, val in batch_dict.items():
                    if isinstance(val, torch.Tensor):
                        repeated_batch_dict[key] = val.repeat_interleave(repeat_times, dim=0)
                    elif isinstance(val, np.ndarray):
                        repeated_batch_dict[key] = np.repeat(val, repeat_times, axis=0)
                    else:
                        raise ValueError(f"Unsupported type in data {type(val)}")
            else:
                # Stack the data
                for key, val in batch_dict.items():
                    if isinstance(val, torch.Tensor):
                        repeated_batch_dict[key] = (
                            val.unsqueeze(0).expand(repeat_times, *val.shape).reshape(-1, *val.shape[1:])
                        )
                    elif isinstance(val, np.ndarray):
                        repeated_batch_dict[key] = np.tile(val, (repeat_times,) + (1,) * (val.ndim - 1))
                    else:
                        raise ValueError(f"Unsupported type in data {type(val)}")
        return repeated_batch_dict

    @classmethod
    def dict_to_tensordict(cls, data: dict[str, torch.Tensor | np.ndarray]) -> TensorDict:
        """
        Create a TensorDict from a dict of tensors and non_tensors.
        Note that this requires tensordict version at least 0.10
        """
        assert parse_version(tensordict.__version__) >= parse_version("0.10"), (
            "Storing non-tensor data in TensorDict at least requires tensordict version 0.10"
        )
        tensors_batch = {}
        batch_size = None

        for key, val in data.items():
            if isinstance(val, torch.Tensor | np.ndarray):
                tensors_batch[key] = val
            else:
                raise ValueError(f"Unsupported type in data {type(val)}")

            if batch_size is None:
                batch_size = len(val)
            else:
                assert len(val) == batch_size

        if batch_size is None:
            batch_size = []
        else:
            batch_size = [batch_size]

        return TensorDict(tensors_batch, batch_size=batch_size)

    def fit(self):
        """
        The training loop of PPO.
        The driver process only need to call the compute functions of the worker group through RPC
        to construct the PPO dataflow.
        The light-weight advantage computation is done on the driver process.
        """
        from omegaconf import OmegaConf

        from verl.utils.tracking import Tracking

        logger = Tracking(
            project_name=self.config.trainer.project_name,
            experiment_name=self.config.trainer.experiment_name,
            default_backend=self.config.trainer.logger,
            config=OmegaConf.to_container(self.config, resolve=True),
        )

        self.global_steps = 0

        # load checkpoint before doing anything
        self._load_checkpoint()

        # perform validation before training
        # currently, we only support validation using the reward_function.
        if self.val_reward_fn is not None and self.config.trainer.get("val_before_train", True):
            val_metrics = self._validate()
            assert val_metrics, f"{val_metrics=}"
            pprint(f"Initial validation metrics: {val_metrics}")
            logger.log(data=val_metrics, step=self.global_steps)
            if self.config.trainer.get("val_only", False):
                return

        if self.config.actor_rollout_ref.rollout.get("skip_rollout", False):
            rollout_skip = RolloutSkip(self.config, self.actor_rollout_wg)
            rollout_skip.wrap_generate_sequences()

        # add tqdm
        progress_bar = tqdm(total=self.total_training_steps, initial=self.global_steps, desc="Training Progress")

        # we start from step 1
        self.global_steps += 1
        last_val_metrics = None
        self.max_steps_duration = 0

        prev_step_profile = False
        curr_step_profile = (
            self.global_steps in self.config.global_profiler.steps
            if self.config.global_profiler.steps is not None
            else False
        )
        next_step_profile = False

        for epoch in range(self.config.trainer.total_epochs):
            for batch_dict in self.train_dataloader:
                metrics = {}
                timing_raw = {}
                base_get_meta_kwargs = dict(
                    batch_size=self.config.data.train_batch_size * self.config.actor_rollout_ref.rollout.n,
                    global_step=self.global_steps - 1,  # self.global_steps starts from 1
                    get_n_samples=False,
                )

                with marked_timer("start_profile", timing_raw):
                    self._start_profiling(
                        not prev_step_profile and curr_step_profile
                        if self.config.global_profiler.profile_continuous_steps
                        else curr_step_profile
                    )

                # add uid to batch
                batch_dict["uid"] = np.array(
                    [str(uuid.uuid4()) for _ in range(len(batch_dict["input_ids"]))], dtype=object
                )
                # When n > 1, repeat input data before putting to data system, simulating DataProto repeat.
                repeated_batch_dict = self.repeat_dict(
                    batch_dict, repeat_times=self.config.actor_rollout_ref.rollout.n, interleave=True
                )
                batch: TensorDict = self.dict_to_tensordict(repeated_batch_dict)
                asyncio.run(self.data_system_client.async_put(data=batch, global_step=self.global_steps - 1))
<<<<<<< HEAD
                gen_meta = asyncio.run(
                    self.data_system_client.async_get_meta(
                        data_fields=[
                            "input_ids",
                            "attention_mask",
                            "position_ids",
                            "index",
                            "tools_kwargs",
                            "interaction_kwargs",
                            "ability",
                            "raw_prompt_ids",
                        ],
                        task_name="generate_sequences",
                        **base_get_meta_kwargs,
=======
                if not self.async_rollout_mode:
                    gen_meta = asyncio.run(
                        self.data_system_client.async_get_meta(
                            data_fields=[
                                "input_ids",
                                "attention_mask",
                                "position_ids",
                                "index",
                                "tools_kwargs",
                                "interaction_kwargs",
                                "ability",
                                "raw_prompt_ids",
                            ],
                            batch_size=self.config.data.train_batch_size * self.config.actor_rollout_ref.rollout.n,
                            global_step=self.global_steps - 1,  # self.global_steps start from 1
                            get_n_samples=False,
                            task_name="generate_sequences",
                        )
                    )
                else:
                    gen_meta = asyncio.run(
                        self.data_system_client.async_get_meta(
                            data_fields=[
                                "input_ids",
                                "attention_mask",
                                "position_ids",
                                "index",
                                "tools_kwargs",
                                "interaction_kwargs",
                                "ability",
                                "raw_prompt_ids",
                                "raw_prompt",
                                "reward_model",
                                "data_source",
                            ],
                            batch_size=self.config.data.train_batch_size * self.config.actor_rollout_ref.rollout.n,
                            global_step=self.global_steps - 1,  # self.global_steps start from 1
                            get_n_samples=False,
                            task_name="async_generate_sequences",
                        )
>>>>>>> 206fbc3c
                    )
                # pass global_steps to trace
                gen_meta.set_extra_info("global_steps", self.global_steps)

                is_last_step = self.global_steps >= self.total_training_steps

                with marked_timer("step", timing_raw):
                    # generate a batch
                    with marked_timer("gen", timing_raw, color="red"):
                        if not self.async_rollout_mode:
                            gen_output_meta = self.actor_rollout_wg.generate_sequences(gen_meta)
                        else:
                            gen_output_meta = self.async_rollout_manager.generate_sequences(gen_meta)
                        timing_raw.update(gen_output_meta.extra_info["timing"])
                        gen_output_meta.extra_info.pop("timing", None)

                    # TODO: (transferqueue)
                    # if self.config.algorithm.adv_estimator == AdvantageEstimator.REMAX:
                    #     if self.reward_fn is None:
                    #         raise ValueError("A reward_fn is required for REMAX advantage estimation.")
                    #
                    #     with marked_timer("gen_max", timing_raw, color="purple"):
                    #         gen_baseline_meta = deepcopy(gen_meta)
                    #         gen_baseline_meta.extra_info["do_sample"] = False
                    #         if not self.async_rollout_mode:
                    #             gen_baseline_output = self.actor_rollout_wg.generate_sequences(gen_baseline_meta)
                    #         else:
                    #             gen_baseline_output = self.async_rollout_manager.generate_sequences(gen_baseline_meta)
                    #         batch = batch.union(gen_baseline_output)
                    #         reward_baseline_tensor = self.reward_fn(batch)
                    #         reward_baseline_tensor = reward_baseline_tensor.sum(dim=-1)
                    #
                    #         batch.pop(batch_keys=list(gen_baseline_output.batch.keys()))
                    #
                    #         batch.batch["reward_baselines"] = reward_baseline_tensor
                    #
                    #         del gen_baseline_batch, gen_baseline_output

                    batch_meta: BatchMeta = gen_meta.union(gen_output_meta)

                    if "response_mask" not in batch_meta.field_names:
                        response_mask_meta = asyncio.run(
                            self.data_system_client.async_get_meta(
                                data_fields=["responses", "attention_mask"],
                                task_name="compute_response_mask",
                                **base_get_meta_kwargs,
                            )
                        )
                        response_mask_output_meta = compute_response_mask(response_mask_meta, self.data_system_client)
                        batch_meta = batch_meta.union(response_mask_output_meta)

                    # Balance the number of valid tokens across DP ranks.
                    # NOTE: This usually changes the order of data in the `batch`,
                    # which won't affect the advantage calculation (since it's based on uid),
                    # but might affect the loss calculation (due to the change of mini-batching).
                    # TODO: Decouple the DP balancing and mini-batching.
                    balanced_idx = None
                    if self.config.trainer.balance_batch:
                        attention_mask_meta = asyncio.run(
                            self.data_system_client.async_get_meta(
                                data_fields=["attention_mask"],
                                task_name="balance_batch",
                                **base_get_meta_kwargs,
                            )
                        )

                        balanced_idx = self._balance_batch(
                            attention_mask_meta, self.data_system_client, metrics=metrics
                        )
                        batch_meta.reorder(balanced_idx)

                    # compute global_valid tokens
                    data = asyncio.run(self.data_system_client.async_get_data(attention_mask_meta))
                    batch_meta.extra_info["global_token_num"] = torch.sum(data["attention_mask"], dim=-1).tolist()

                    with marked_timer("reward", timing_raw, color="yellow"):
                        # compute reward model score
                        if self.use_rm and "rm_scores" not in batch_meta.field_names:
                            reward_meta = self.rm_wg.compute_rm_score(batch_meta)
                            batch_meta = batch_meta.union(reward_meta)

                        compute_reward_fields = [
                            "responses", 
                            "prompts", 
                            "attention_mask", 
                            "reward_model",
                            "data_source",
                        ]
                        if "rm_scores" in batch_meta.field_names:
                            compute_reward_fields.append("rm_scores")
                        compute_reward_meta = asyncio.run(
                            self.data_system_client.async_get_meta(
                                data_fields=compute_reward_fields,
                                task_name="compute_reward",
                                **base_get_meta_kwargs,
                            )
                        )
                        compute_reward_meta.reorder(balanced_idx)
                        if self.config.reward_model.launch_reward_fn_async:
                            future_reward = compute_reward_async_decorated(
                                data=compute_reward_meta, 
                                reward_fn=self.reward_fn, 
                            )
                        else:
                            reward_tensor, reward_extra_infos_dict = compute_reward_decorated(compute_reward_meta, self.reward_fn)
                        batch_meta = batch_meta.union(compute_reward_meta)

                    # recompute old_log_probs
                    with marked_timer("old_log_prob", timing_raw, color="blue"):
                        old_log_prob_meta = asyncio.run(
                            self.data_system_client.async_get_meta(
                                data_fields=[
                                    "input_ids",
                                    "attention_mask",
                                    "position_ids",
                                    "prompts",
                                    "responses",
                                    "response_mask",
                                    "data_source",
                                    "reward_model",
                                    "extra_info",
                                    "uid",
                                    "index",
                                    "tools_kwargs",
                                    "interaction_kwargs",
                                    "ability",
                                ],
                                task_name="compute_log_prob",
                                **base_get_meta_kwargs,
                            )
                        )
                        old_log_prob_meta.reorder(balanced_idx)

                        old_log_prob_output_meta = self.actor_rollout_wg.compute_log_prob(old_log_prob_meta)
                        data = asyncio.run(self.data_system_client.async_get_data(old_log_prob_output_meta))
                        entropys = data["entropys"]
                        response_masks = data["response_mask"]
                        loss_agg_mode = self.config.actor_rollout_ref.actor.loss_agg_mode
                        entropy_agg = agg_loss(loss_mat=entropys, loss_mask=response_masks, loss_agg_mode=loss_agg_mode)
                        old_log_prob_metrics = {"actor/entropy": entropy_agg.detach().item()}
                        metrics.update(old_log_prob_metrics)

                        batch_meta = batch_meta.union(old_log_prob_output_meta)

                        if "rollout_log_probs" in batch_meta.field_names:
                            # TODO: we may want to add diff of probs too.
                            from verl.utils.debug.metrics import calculate_debug_metrics

                            @batchmeta_dataproto_pipe(put_data=False)
                            def calculate_debug_metrics_decorated(data: DataProto):
                                return calculate_debug_metrics(data)

                            metrics.update(calculate_debug_metrics_decorated(batch))

                    if self.use_reference_policy:
                        # compute reference log_prob
                        ref_log_prob_meta = asyncio.run(
                            self.data_system_client.async_get_meta(
                                data_fields=[
                                    "input_ids",
                                    "attention_mask",
                                    "position_ids",
                                    "prompts",
                                    "responses",
                                    "response_mask",
                                    "old_log_probs",
                                    "data_source",
                                    "reward_model",
                                    "extra_info",
                                    "uid",
                                    "index",
                                    "tools_kwargs",
                                    "interaction_kwargs",
                                    "ability",
                                ],
                                task_name="compute_ref_log_prob",
                                **base_get_meta_kwargs,
                            )
                        )
                        ref_log_prob_meta.reorder(balanced_idx)
                        with marked_timer("ref", timing_raw, color="olive"):
                            if not self.ref_in_actor:
                                ref_log_prob_output_meta = self.ref_policy_wg.compute_ref_log_prob(ref_log_prob_meta)
                            else:
                                ref_log_prob_output_meta = self.actor_rollout_wg.compute_ref_log_prob(ref_log_prob_meta)
                            batch_meta = batch_meta.union(ref_log_prob_output_meta)

                    # compute values
                    if self.use_critic:
                        with marked_timer("values", timing_raw, color="cyan"):
                            values_meta = self.critic_wg.compute_values(batch_meta)
                            batch_meta = batch_meta.union(values_meta)

                    with marked_timer("adv", timing_raw, color="brown"):
                        # we combine with rule-based rm
                        reward_extra_infos_dict: dict[str, list]
                        if self.config.reward_model.launch_reward_fn_async:
                            reward_tensor, reward_extra_infos_dict = ray.get(future_reward)
                        reward_td = TensorDict({"token_level_scores": reward_tensor}, batch_size=reward_tensor.size(0))
                        asyncio.run(self.data_system_client.async_put(data=reward_td, metadata=batch_meta))
                        batch_meta.add_fields(reward_td)

                        if reward_extra_infos_dict:
                            reward_extra_infos_dict_new = {k: np.array(v) for k, v in reward_extra_infos_dict.items()}
                            reward_extra_infos_td = self.dict_to_tensordict(reward_extra_infos_dict_new)
                            asyncio.run(
                                self.data_system_client.async_put(data=reward_extra_infos_td, metadata=batch_meta)
                            )
                            batch_meta.add_fields(reward_extra_infos_td)

                        # compute rewards. apply_kl_penalty if available
                        if self.config.algorithm.use_kl_in_reward:
                            apply_kl_penalty_fields = [
                                "response_mask",
                                "token_level_scores",
                                "old_log_probs",
                                "ref_log_prob",
                            ]
                            apply_kl_penalty_meta = asyncio.run(
                                self.data_system_client.async_get_meta(
                                    data_fields=apply_kl_penalty_fields,
                                    task_name="apply_kl_penalty",
                                    **base_get_meta_kwargs,
                                )
                            )
                            apply_kl_penalty_meta.reorder(balanced_idx)
                            token_level_rewards, kl_metrics = apply_kl_penalty(
                                apply_kl_penalty_meta, kl_ctrl=self.kl_ctrl_in_reward, kl_penalty=self.config.algorithm.kl_penalty
                            )
                            token_level_rewards_td = TensorDict(
                                {"token_level_rewards": token_level_rewards}, batch_size=token_level_rewards.size(0)
                            )
                            asyncio.run(
                                self.data_system_client.async_put(data=token_level_rewards_td, metadata=apply_kl_penalty_meta)
                            )
                            apply_kl_penalty_meta.add_fields(token_level_rewards_td)

                            metrics.update(kl_metrics)
                            batch_meta = batch_meta.union(apply_kl_penalty_meta)
                        else:
                            token_level_scores_meta = asyncio.run(
                                self.data_system_client.async_get_meta(
                                    data_fields=["token_level_scores"],
                                    task_name="token_level_scores",
                                    **base_get_meta_kwargs,
                                )
                            )
                            token_level_scores_meta.reorder(balanced_idx)
                            data = asyncio.run(self.data_system_client.async_get_data(token_level_scores_meta))
                            token_level_rewards_td = TensorDict(
                                {"token_level_rewards": data["token_level_scores"]},
                                batch_size=data["token_level_scores"].size(0),
                            )
                            asyncio.run(
                                self.data_system_client.async_put(
                                    data=token_level_rewards_td, metadata=token_level_scores_meta
                                )
                            )
                            batch_meta.add_fields(token_level_rewards_td)

                        # compute advantages, executed on the driver process

                        norm_adv_by_std_in_grpo = self.config.algorithm.get(
                            "norm_adv_by_std_in_grpo", True
                        )  # GRPO adv normalization factor

                        assert "response_mask" in batch_meta.field_names, (
                            f"`response_mask` must be in batch_meta {batch_meta.field_names} for advantage computation"
                        )
                        compute_advantage_fields = [
                            "response_mask",
                            "token_level_rewards",
                        ]
                        if self.config.algorithm.adv_estimator == AdvantageEstimator.GAE:
                            compute_advantage_fields.append("values")
                        elif self.config.algorithm.adv_estimator == AdvantageEstimator.GRPO:
                            compute_advantage_fields.append("uid")
                        else:
                            if "uid" in batch_meta.field_names:
                                compute_advantage_fields.append("uid")
                            if "reward_baselines" in batch_meta.field_names:
                                compute_advantage_fields.append("reward_baselines")

                        compute_advantage_meta = asyncio.run(
                            self.data_system_client.async_get_meta(
                                data_fields=compute_advantage_fields,
                                task_name="compute_advantage",
                                **base_get_meta_kwargs,
                            )
                        )
                        compute_advantage_meta.reorder(balanced_idx)

                        advantages, returns = compute_advantage(
                            compute_advantage_meta,
                            adv_estimator=self.config.algorithm.adv_estimator,
                            gamma=self.config.algorithm.gamma,
                            lam=self.config.algorithm.lam,
                            num_repeat=self.config.actor_rollout_ref.rollout.n,
                            norm_adv_by_std_in_grpo=norm_adv_by_std_in_grpo,
                            config=self.config.algorithm,
                        )

                        advantages_td = TensorDict({"advantages": advantages, "returns": returns}, batch_size=advantages.size(0))
                        asyncio.run(self.data_system_client.async_put(data=advantages_td, metadata=compute_advantage_meta))
                        compute_advantage_meta.add_fields(advantages_td)

                        batch_meta = batch_meta.union(compute_advantage_meta)

                    # update critic
                    if self.use_critic:
                        with marked_timer("update_critic", timing_raw, color="pink"):
                            critic_output_meta = self.critic_wg.update_critic(batch_meta)
                            batch_meta = batch_meta.union(critic_output_meta)
                        critic_output_metrics = reduce_metrics(critic_output_meta.extra_info["metrics"])
                        metrics.update(critic_output_metrics)

                    # implement critic warmup
                    if self.config.trainer.critic_warmup <= self.global_steps:
                        # update actor
                        with marked_timer("update_actor", timing_raw, color="red"):
                            batch_meta.extra_info["multi_turn"] = (
                                self.config.actor_rollout_ref.rollout.multi_turn.enable
                            )

                            update_actor_meta = asyncio.run(
                                self.data_system_client.async_get_meta(
                                    data_fields=[
                                        "input_ids",
                                        "attention_mask",
                                        "position_ids",
                                        "prompts",
                                        "responses",
                                        "response_mask",
                                        "old_log_probs",
                                        "ref_log_prob",
                                        "advantages",
                                        "returns",
                                        "token_level_rewards",
                                        "token_level_scores",
                                        "data_source",
                                        "reward_model",
                                        "extra_info",
                                        "uid",
                                        "index",
                                        "tools_kwargs",
                                        "interaction_kwargs",
                                        "ability",
                                    ],
                                    batch_size=self.config.data.train_batch_size
                                    * self.config.actor_rollout_ref.rollout.n,
                                    global_step=self.global_steps - 1,
                                    get_n_samples=False,
                                    task_name="update_actor",
                                )
                            )
                            update_actor_meta.reorder(balanced_idx)
                            update_actor_meta.set_extra_info("global_token_num", batch_meta.get_extra_info("global_token_num"))
                            update_actor_meta.set_extra_info("temperature", batch_meta.get_extra_info("temperature"))

                            actor_output_meta = self.actor_rollout_wg.update_actor(update_actor_meta)
                            batch_meta = batch_meta.union(actor_output_meta)
                        actor_output_metrics = reduce_metrics(actor_output_meta.extra_info["metrics"])
                        metrics.update(actor_output_metrics)

                    # Log rollout generations if enabled
                    rollout_data_dir = self.config.trainer.get("rollout_data_dir", None)
                    if rollout_data_dir:
                        data_fields = ["prompts", "responses", "token_level_scores", "reward_model"]
                        if "request_id" in batch_meta.field_names:
                            data_fields.append("request_id")
                        log_rollout_meta = asyncio.run(
                            self.data_system_client.async_get_meta(
                                data_fields=data_fields,
                                batch_size=self.config.data.train_batch_size * self.config.actor_rollout_ref.rollout.n,
                                global_step=self.global_steps - 1,
                                get_n_samples=False,
                                task_name="log_rollout",
                            )
                        )
                        log_rollout_meta.reorder(balanced_idx)
                        self._log_rollout_data(log_rollout_meta, reward_extra_infos_dict, timing_raw, rollout_data_dir)

                # TODO: clear meta after iteration

                # TODO: validate
                if (
                    self.val_reward_fn is not None
                    and self.config.trainer.test_freq > 0
                    and (is_last_step or self.global_steps % self.config.trainer.test_freq == 0)
                ):
                    with marked_timer("testing", timing_raw, color="green"):
                        # TODO: (transferqueue) _validate(DataProto->BatchMeta)
                        val_metrics: dict = self._validate()
                        if is_last_step:
                            last_val_metrics = val_metrics
                    metrics.update(val_metrics)

                # Check if the ESI (Elastic Server Instance)/training plan is close to expiration.
                esi_close_to_expiration = should_save_ckpt_esi(
                    max_steps_duration=self.max_steps_duration,
                    redundant_time=self.config.trainer.esi_redundant_time,
                )
                # Check if the conditions for saving a checkpoint are met.
                # The conditions include a mandatory condition (1) and
                # one of the following optional conditions (2/3/4):
                # 1. The save frequency is set to a positive value.
                # 2. It's the last training step.
                # 3. The current step number is a multiple of the save frequency.
                # 4. The ESI(Elastic Server Instance)/training plan is close to expiration.
                if self.config.trainer.save_freq > 0 and (
                    is_last_step or self.global_steps % self.config.trainer.save_freq == 0 or esi_close_to_expiration
                ):
                    if esi_close_to_expiration:
                        print("Force saving checkpoint: ESI instance expiration approaching.")
                    with marked_timer("save_checkpoint", timing_raw, color="green"):
                        self._save_checkpoint()

                with marked_timer("stop_profile", timing_raw):
                    next_step_profile = (
                        self.global_steps + 1 in self.config.global_profiler.steps
                        if self.config.global_profiler.steps is not None
                        else False
                    )
                    self._stop_profiling(
                        curr_step_profile and not next_step_profile
                        if self.config.global_profiler.profile_continuous_steps
                        else curr_step_profile
                    )
                    prev_step_profile = curr_step_profile
                    curr_step_profile = next_step_profile

                steps_duration = timing_raw["step"]
                self.max_steps_duration = max(self.max_steps_duration, steps_duration)

                # training metrics
                metrics.update(
                    {
                        "training/global_step": self.global_steps,
                        "training/epoch": epoch,
                    }
                )
                # collect metrics
                compute_data_metrics_fields = [
                    "token_level_rewards",
                    "token_level_scores",
                    "advantages",
                    "returns",
                    "responses",
                    "attention_mask",
                    "response_mask",
                ]
                if "__num_turns__" in batch_meta.field_names:
                    compute_data_metrics_fields.append("__num_turns__")
                if "tool_call_counts" in batch_meta.field_names:
                    compute_data_metrics_fields.append("tool_call_counts")
                compute_data_metrics_meta = asyncio.run(
                    self.data_system_client.async_get_meta(
                        data_fields=compute_data_metrics_fields,
                        task_name="compute_data_metrics",
                        **base_get_meta_kwargs,
                    )
                )
                compute_data_metrics_meta.reorder(balanced_idx)
                metrics.update(compute_data_metrics_decorated(batch=compute_data_metrics_meta, use_critic=self.use_critic))

                compute_timing_metrics_fields = ["responses", "attention_mask"]
                compute_timing_metrics_meta = asyncio.run(
                    self.data_system_client.async_get_meta(
                        data_fields=compute_timing_metrics_fields,
                        task_name="compute_timing_metrics",
                        **base_get_meta_kwargs,
                    )
                )
                compute_timing_metrics_meta.reorder(balanced_idx)
                metrics.update(compute_timing_metrics_decorated(batch=compute_timing_metrics_meta, timing_raw=timing_raw))

                compute_throughout_metrics_meta = BatchMeta(
                    samples=[],
                    extra_info={"global_token_num": batch_meta.get_extra_info("global_token_num")},
                )
                # TODO: implement actual tflpo and theoretical tflpo
                n_gpus = self.resource_pool_manager.get_n_gpus()
                metrics.update(compute_throughout_metrics_decorated(batch=compute_throughout_metrics_meta, timing_raw=timing_raw, n_gpus=n_gpus))

                # this is experimental and may be changed/removed in the future in favor of a general-purpose one
                if isinstance(self.train_dataloader.sampler, AbstractCurriculumSampler):
                    # TODO: support transfer queue
                    self.train_dataloader.sampler.update(batch=batch)

                asyncio.run(self.data_system_client.async_clear(self.global_steps - 1))
                # TODO: make a canonical logger that supports various backend
                logger.log(data=metrics, step=self.global_steps)

                progress_bar.update(1)
                self.global_steps += 1

                if (
                    hasattr(self.config.actor_rollout_ref.actor, "profiler")
                    and self.config.actor_rollout_ref.actor.profiler.tool == "torch_memory"
                ):
                    self.actor_rollout_wg.dump_memory_snapshot(
                        tag=f"post_update_step{self.global_steps}", sub_dir=f"step{self.global_steps}"
                    )

                if is_last_step:
                    pprint(f"Final validation metrics: {last_val_metrics}")
                    progress_bar.close()
                    return

                # this is experimental and may be changed/removed in the future
                # in favor of a general-purpose data buffer pool
                if hasattr(self.train_dataset, "on_batch_end"):
                    # The dataset may be changed after each training batch
                    # TODO: support transfer queue
                    self.train_dataset.on_batch_end(batch=batch)<|MERGE_RESOLUTION|>--- conflicted
+++ resolved
@@ -46,10 +46,7 @@
     BatchMeta,
     TransferQueueController,
     TransferQueueStorageSimpleUnit,
-<<<<<<< HEAD
     process_zmq_server_info,
-=======
->>>>>>> 206fbc3c
     get_placement_group,
 )
 from verl.protocol import pad_dataproto_to_divisor, unpad_dataproto
@@ -1189,22 +1186,6 @@
                 )
                 batch: TensorDict = self.dict_to_tensordict(repeated_batch_dict)
                 asyncio.run(self.data_system_client.async_put(data=batch, global_step=self.global_steps - 1))
-<<<<<<< HEAD
-                gen_meta = asyncio.run(
-                    self.data_system_client.async_get_meta(
-                        data_fields=[
-                            "input_ids",
-                            "attention_mask",
-                            "position_ids",
-                            "index",
-                            "tools_kwargs",
-                            "interaction_kwargs",
-                            "ability",
-                            "raw_prompt_ids",
-                        ],
-                        task_name="generate_sequences",
-                        **base_get_meta_kwargs,
-=======
                 if not self.async_rollout_mode:
                     gen_meta = asyncio.run(
                         self.data_system_client.async_get_meta(
@@ -1245,7 +1226,6 @@
                             get_n_samples=False,
                             task_name="async_generate_sequences",
                         )
->>>>>>> 206fbc3c
                     )
                 # pass global_steps to trace
                 gen_meta.set_extra_info("global_steps", self.global_steps)
