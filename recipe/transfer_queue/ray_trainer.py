--- conflicted
+++ resolved
@@ -983,12 +983,7 @@
                 rm_resource_pool=rm_resource_pool,
             )
 
-<<<<<<< HEAD
-            # TODO (TQ): when transfer_queue.enable logic fixed, let worker init TransferQueue
-            #            clients by themselves according to config
-=======
             # TODO (TQ): initialize tq during worker init when enable TQ switch is stable
->>>>>>> a8a32903
             self.async_rollout_manager.create_transferqueue_client_for_workers()
 
     def _save_checkpoint(self):
@@ -1381,16 +1376,7 @@
                     batch_dict, repeat_times=self.config.actor_rollout_ref.rollout.n, interleave=True
                 )
                 batch: TensorDict = self.dict_to_tensordict(repeated_batch_dict)
-<<<<<<< HEAD
-
-                pprint(f"++++++++++++TQ MM: batch keys: {batch.keys()}")
-
-                asyncio.run(
-                    self.data_system_client.async_put(data=batch, partition_id=f"train_{self.global_steps - 1}")
-                )
-=======
                 asyncio.run(self.tq_client.async_put(data=batch, partition_id=f"train_{self.global_steps - 1}"))
->>>>>>> a8a32903
 
                 gen_meta = asyncio.run(
                     self.tq_client.async_get_meta(
